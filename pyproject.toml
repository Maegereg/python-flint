--- conflicted
+++ resolved
@@ -53,18 +53,9 @@
 # E741 ambiguous variable name
 # Reasoning: many places it makes sense to use l or other letters as variable
 #            names as it is standard in mathematical notation.
-#
-# E743 ambiguous function definition
-# Reasoning: this is a work in progress and will be enforced after #210 is
-#            resolved.
 max-line-length = 120
-<<<<<<< HEAD
-ignore = ['E128','E129','E202','E221','E222','E261','E262','E265','E501','E731','E741']
-exclude = 'src/flint/flintlib/.*'
-=======
-ignore = ['E129','E501','E741','E743']
+ignore = ['E129','E501','E741']
 exclude = 'src/flint/flintlib/functions.*'
->>>>>>> c1bcf87f
 
 [tool.spin]
 package = "flint"
