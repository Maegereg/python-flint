--- conflicted
+++ resolved
@@ -183,13 +183,10 @@
     long nmod_mat_rref(nmod_mat_t A)
     long nmod_mat_nullspace(nmod_mat_t X, nmod_mat_t A)
 
-<<<<<<< HEAD
-=======
 cdef extern from "flint/ulong_extras.h":
     ulong n_gcd(ulong n, ulong k)
     int n_is_prime(ulong n)
 
->>>>>>> 8ae4c239
 cdef extern from "flint/fmpz.h":
     ctypedef fmpz_struct fmpz_t[1]
     int COEFF_IS_MPZ(fmpz_struct v)
@@ -302,7 +299,6 @@
     void _fmpz_factor_append(fmpz_factor_t factor, const fmpz_t p, ulong exp)
     void fmpz_factor_smooth(fmpz_factor_t factor, fmpz_t n, long bits, int proved)
 
-
 cdef extern from "flint/fmpz_poly.h":
     ctypedef struct fmpz_poly_struct:
         fmpz_struct * coeffs
@@ -412,12 +408,8 @@
     void fmpz_poly_cyclotomic(fmpz_poly_t, ulong)
     void fmpz_poly_cos_minpoly(fmpz_poly_t, ulong)
     void fmpz_poly_swinnerton_dyer(fmpz_poly_t, ulong)
-
-<<<<<<< HEAD
-=======
     int fmpz_poly_sqrt(fmpz_poly_t b, const fmpz_poly_t a)
 
->>>>>>> 8ae4c239
 cdef extern from "flint/fmpz_poly_factor.h":
     void fmpz_poly_factor_init(fmpz_poly_factor_t fac)
     void fmpz_poly_factor_clear(fmpz_poly_factor_t fac)
@@ -476,12 +468,9 @@
     void fmpz_mat_snf(fmpz_mat_t S, const fmpz_mat_t A)
     int fmpz_mat_is_in_snf(const fmpz_mat_t A)
 
-<<<<<<< HEAD
-=======
     void fmpz_mat_charpoly(fmpz_poly_t cp, const fmpz_mat_t mat)
     void fmpz_mat_minpoly(fmpz_poly_t cp, const fmpz_mat_t mat)
 
->>>>>>> 8ae4c239
 cdef extern from "flint/fmpz_lll.h":
     ctypedef struct fmpz_lll_struct:
         double delta
@@ -708,12 +697,10 @@
     long fmpq_mat_rref(fmpq_mat_t B, fmpq_mat_t A)
     void fmpq_mat_transpose(fmpq_mat_t B, fmpq_mat_t A)
 
-<<<<<<< HEAD
-=======
     void fmpq_mat_charpoly(fmpq_poly_t cp, const fmpq_mat_t mat)
     void fmpq_mat_minpoly(fmpq_poly_t cp, const fmpq_mat_t mat)
 
->>>>>>> 8ae4c239
+
 cdef extern from "flint/arith.h":
     void arith_number_of_partitions(fmpz_t res, ulong n)
     int arith_moebius_mu(fmpz_t n)
