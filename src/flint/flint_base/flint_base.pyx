--- conflicted
+++ resolved
@@ -67,45 +67,6 @@
 
     def roots(self):
         """
-<<<<<<< HEAD
-        Deprecated function.
-
-        To recover roots of a polynomial, first convert to acb:
-
-        acb_poly(input_poly).roots()
-        """
-        raise NotImplementedError('This method is no longer supported. To recover the complex roots first convert to acb_poly')
-
-cdef class flint_mpoly_context(flint_elem):
-    """
-    Base class for multivariate ring contexts
-    """
-
-    def __cinit__(self):
-       self._init = False
-
-    def __init__(self, long nvars, names):
-        assert nvars >= 1
-        assert len(names) == nvars
-        self.py_names = tuple(bytes(name, 'utf-8') for name in names)
-        self.c_names = <char**>libc.stdlib.malloc(nvars * sizeof(char *))
-        self._init = True
-        for i in range(nvars):
-            self.c_names[i] = self.py_names[i]
-
-    def __dealloc__(self):
-        if self._init:
-            libc.stdlib.free(self.c_names)
-        self._init = False
-
-    def name(self, long i):
-        assert i >= 0 and i < len(self.py_names)
-        return self.py_names[i].decode('utf-8')
-
-    def gens(self):
-        return tuple(self.gen(i) for i in range(self.nvars()))
-
-=======
         Computes all the roots in the base ring of the polynomial.
         Returns a list of all pairs (*v*, *m*) where *v* is the 
         integer root and *m* is the multiplicity of the root.
@@ -135,10 +96,40 @@
                 v = - fac[0]
                 roots.append((v, m))
         return roots
-    
+
     def complex_roots(self):
         raise AttributeError("Complex roots are not supported for this polynomial")
->>>>>>> 243d8960
+
+
+cdef class flint_mpoly_context(flint_elem):
+    """
+    Base class for multivariate ring contexts
+    """
+
+    def __cinit__(self):
+       self._init = False
+
+    def __init__(self, long nvars, names):
+        assert nvars >= 1
+        assert len(names) == nvars
+        self.py_names = tuple(bytes(name, 'utf-8') for name in names)
+        self.c_names = <char**>libc.stdlib.malloc(nvars * sizeof(char *))
+        self._init = True
+        for i in range(nvars):
+            self.c_names[i] = self.py_names[i]
+
+    def __dealloc__(self):
+        if self._init:
+            libc.stdlib.free(self.c_names)
+        self._init = False
+
+    def name(self, long i):
+        assert i >= 0 and i < len(self.py_names)
+        return self.py_names[i].decode('utf-8')
+
+    def gens(self):
+        return tuple(self.gen(i) for i in range(self.nvars()))
+
 
 
 cdef class flint_mpoly(flint_elem):
