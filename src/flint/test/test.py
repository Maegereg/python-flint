import sys
import math
import operator
import pickle
import doctest

from flint.utils.flint_exceptions import DomainError

import flint

if sys.version_info[0] >= 3:
    long = int

ctx = flint.ctx

def raises(f, exception):
    try:
        f()
    except exception:
        return True
    return False


_default_ctx_string = """\
pretty = True      # pretty-print repr() output
unicode = False    # use unicode characters in output
prec = 53          # real/complex precision (in bits)
dps = 15           # real/complex precision (in digits)
cap = 10           # power series precision
threads = 1        # max number of threads used internally
"""

def test_pyflint():

    assert flint.__version__ == "0.4.4"

    ctx = flint.ctx
    assert str(ctx) == repr(ctx) == _default_ctx_string
    assert ctx.prec == 53
    oldprec = ctx.prec
    try:
        f1 = flint.arb(2).sqrt()
        ctx.prec = 10
        f2 = flint.arb(2).sqrt()
        assert f1.rad() < f2.rad()
        assert 1e-17 < f1.rad() < 1e-15
        assert 1e-3 < f2.rad() < 1e-2
    finally:
        ctx.prec = oldprec

    assert ctx.dps == 15
    olddps = ctx.dps
    try:
        f1 = flint.arb(2).sqrt()
        ctx.dps = 3
        f2 = flint.arb(2).sqrt()
        assert f1.rad() < f2.rad()
        assert 1e-17 < f1.rad() < 1e-15
        assert 1e-4 < f2.rad() < 1e-3
    finally:
        ctx.prec = oldprec

    assert ctx.cap == 10
    oldcap = ctx.cap
    try:
        f1 = flint.fmpz_series([1,1])
        ctx.cap = 5
        f2 = flint.fmpz_series([1,1])
        assert f1._equal_repr(flint.fmpz_series([1,1],10))
        assert f2._equal_repr(flint.fmpz_series([1,1],5))
    finally:
        ctx.cap = oldcap

    assert raises(lambda: setattr(ctx, "cap", -1), ValueError)
    assert raises(lambda: setattr(ctx, "prec", -1), ValueError)
    assert raises(lambda: setattr(ctx, "dps", -1), ValueError)

def test_fmpz():
    assert flint.fmpz() == flint.fmpz(0)
    L = [0, 1, 2, 3, 2**31-1, 2**31, 2**63-1, 2**63, 2**64-1, 2**64]
    L += [-x for x in L]
    for i in L:
        f = flint.fmpz(i)
        assert int(f) == i
        assert flint.fmpz(f) == f
        assert flint.fmpz(str(i)) == f
    assert raises(lambda: flint.fmpz("qwe"), ValueError)
    assert raises(lambda: flint.fmpz([]), TypeError)
    for s in L:
        for t in L:
            for ltype in (flint.fmpz, int, long):
                for rtype in (flint.fmpz, int, long):

                    assert (ltype(s) == rtype(t)) == (s == t)
                    assert (ltype(s) != rtype(t)) == (s != t)
                    assert (ltype(s) < rtype(t)) == (s < t)
                    assert (ltype(s) <= rtype(t)) == (s <= t)
                    assert (ltype(s) > rtype(t)) == (s > t)
                    assert (ltype(s) >= rtype(t)) == (s >= t)

                    assert ltype(s) + rtype(t) == s + t
                    assert ltype(s) - rtype(t) == s - t
                    assert ltype(s) * rtype(t) == s * t
                    assert ltype(s) & rtype(t) == s & t
                    assert ltype(s) | rtype(t) == s | t
                    assert ltype(s) ^ rtype(t) == s ^ t
                    assert ~ltype(s) == ~s

                    if t == 0:
                        assert raises(lambda: ltype(s) // rtype(t), ZeroDivisionError)
                        assert raises(lambda: ltype(s) % rtype(t), ZeroDivisionError)
                        assert raises(lambda: divmod(ltype(s), rtype(t)), ZeroDivisionError)
                    else:
                        assert ltype(s) // rtype(t) == s // t
                        assert ltype(s) % rtype(t) == s % t
                        assert divmod(ltype(s), rtype(t)) == divmod(s, t)

                    if 0 <= t < 10:
                        assert (ltype(s) ** rtype(t)) == (s ** t)
                        assert ltype(s) << rtype(t) == s << t
                        assert ltype(s) >> rtype(t) == s >> t
                    elif -10 <= t < 0:
                        assert raises(lambda: ltype(s) << rtype(t), ValueError)
                        assert raises(lambda: ltype(s) >> rtype(t), ValueError)

    assert 2 ** flint.fmpz(2) == 4
    assert type(2 ** flint.fmpz(2)) == flint.fmpz
    assert raises(lambda: () ** flint.fmpz(1), TypeError)
    assert raises(lambda: flint.fmpz(1) ** (), TypeError)
    assert raises(lambda: flint.fmpz(1) ** -1, ValueError)

    mega = flint.fmpz(2) ** 8000000
    assert raises(lambda: mega ** mega, OverflowError)

    pow_mod_examples = [
        (2, 2, 3, 1),
        (2, -1, 5, 3),
        (2, 0, 5, 1),
    ]
    for a, b, c, ab_mod_c in pow_mod_examples:
        assert pow(a, b, c) == ab_mod_c
        assert pow(flint.fmpz(a), b, c) == ab_mod_c
        assert pow(a, flint.fmpz(b), c) == ab_mod_c
        assert pow(flint.fmpz(a), flint.fmpz(b), c) == ab_mod_c
        assert pow(flint.fmpz(a), flint.fmpz(b), flint.fmpz(c)) == ab_mod_c

    assert raises(lambda: pow(flint.fmpz(2), 2, 0), ValueError)
    # XXX: Handle negative modulus like int?
    assert raises(lambda: pow(flint.fmpz(2), 2, -1), ValueError)

    f = flint.fmpz(2)
    assert f.numerator == f
    assert type(f.numerator) is flint.fmpz
    assert f.denominator == 1
    assert type(f.denominator) is flint.fmpz

    assert int(f) == 2
    assert type(int(f)) is int
    assert operator.index(f) == 2
    assert type(operator.index(f)) is int
    assert float(f) == 2.0
    assert type(float(f)) is float
    assert round(f) == 2
    assert type(round(f)) is flint.fmpz
    assert round(f, 1) == 2
    assert type(round(f, 1)) is flint.fmpz
    assert round(f, -1) == 0
    assert type(round(f, -1)) is flint.fmpz
    assert math.trunc(f) == 2
    assert type(math.trunc(f)) is flint.fmpz
    assert math.floor(f) == 2
    assert type(math.floor(f)) is flint.fmpz
    assert math.ceil(f) == 2
    assert type(math.ceil(f)) is flint.fmpz

    assert flint.fmpz(2) != []
    assert +flint.fmpz(0) == 0
    assert +flint.fmpz(1) == 1
    assert +flint.fmpz(-1) == -1
    assert -flint.fmpz(0) == 0
    assert -flint.fmpz(1) == -1
    assert -flint.fmpz(-1) == 1
    assert abs(flint.fmpz(0)) == 0
    assert abs(flint.fmpz(1)) == 1
    assert abs(flint.fmpz(-1)) == 1

    assert bool(flint.fmpz(0)) == False
    assert bool(flint.fmpz(1)) == True

    assert flint.fmpz(2).bit_length() == 2
    assert flint.fmpz(-2).bit_length() == 2
    assert flint.fmpz(2).height_bits() == 2
    assert flint.fmpz(-2).height_bits() == 2
    assert flint.fmpz(2).height_bits(signed=True) == 2
    assert flint.fmpz(-2).height_bits(signed=True) == -2

    f1 = flint.fmpz(1)
    f2 = flint.fmpz(2)
    f3 = flint.fmpz(3)
    f8 = flint.fmpz(8)

    assert f2 << 2 == 8
    assert f2 << f2 == 8
    assert 2 << f2 == 8
    assert raises(lambda: f2 << -1, ValueError)
    assert raises(lambda: 2 << -f1, ValueError)

    assert f8 >> 2 == f2
    assert f8 >> f2 == f2
    assert 8 >> f2 == f2
    assert raises(lambda: f2 >> -1, ValueError)
    assert raises(lambda: 2 >> -f1, ValueError)

    assert f2 & 3 == 2
    assert f2 & f3 == 2
    assert 2 & f3 == 2
    assert f2 | 3 == 3
    assert f2 | f3 == 3
    assert 2 | f3 == 3
    assert f2 ^ 3 == 1
    assert f2 ^ f3 == 1
    assert 2 ^ f3 == 1

    assert raises(lambda: f2 << (), TypeError)
    assert raises(lambda: () << f2, TypeError)
    assert raises(lambda: f2 >> (), TypeError)
    assert raises(lambda: () >> f2, TypeError)
    assert raises(lambda: f2 & (), TypeError)
    assert raises(lambda: () & f2, TypeError)
    assert raises(lambda: f2 | (), TypeError)
    assert raises(lambda: () | f2, TypeError)
    assert raises(lambda: f2 ^ (), TypeError)
    assert raises(lambda: () ^ f2, TypeError)

    l = [1, 2, 3]
    l[flint.fmpz(1)] = -2
    assert l == [1, -2, 3]
    d = {flint.fmpz(2): 3}
    d[flint.fmpz(2)] = -1

    assert d == {flint.fmpz(2): -1}
    ctx.pretty = False
    assert repr(flint.fmpz(0)) == "fmpz(0)"
    assert repr(flint.fmpz(-27)) == "fmpz(-27)"
    ctx.pretty = True
    assert repr(flint.fmpz(0)) == "0"
    assert repr(flint.fmpz(-27)) == "-27"
    bigstr = '1' * 100
    big = flint.fmpz(bigstr)
    assert big.str() == bigstr
    assert big.str(condense=10) == '1111111111{...80 digits...}1111111111'

def test_fmpz_factor():
    assert flint.fmpz(6).gcd(flint.fmpz(9)) == 3
    assert flint.fmpz(6).gcd(9) == 3
    assert raises(lambda: flint.fmpz(2).gcd('asd'), TypeError)
    assert flint.fmpz(6).lcm(flint.fmpz(9)) == 18
    assert flint.fmpz(6).lcm(9) == 18
    assert raises(lambda: flint.fmpz(2).lcm('asd'), TypeError)
    assert flint.fmpz(25).factor() == [(5, 2)]
    n = flint.fmpz(10**100 + 1)
    assert n.factor() == [
        (73, 1), (137, 1), (401, 1), (1201, 1), (1601, 1), (1676321, 1), (5964848081, 1),
        (129694419029057750551385771184564274499075700947656757821537291527196801, 1)]
    assert n.factor(trial_limit=100) == [
        (73, 1), (137, 1), (401, 1),
        (2493516234411471571047384039650897753117456334167082044912715710972543643391271845384040149601, 1)]
    assert n.factor_smooth() == [
        (73, 1), (137, 1), (401, 1), (1201, 1), (1601, 1),
        (1296814508839693536173209832765271992846610925502473758289451540212712414540699659186801, 1)]

def test_fmpz_functions():
    T, F, VE, OE = True, False, ValueError, OverflowError
    cases = [
        # (f, [f(-1), f(0), f(1), f(2), ... f(10)]),
        (lambda n: flint.fmpz(n).is_prime(),
            [0, 0, 0, 1, 1, 0, 1, 0, 1, 0, 0, 0]),
        (lambda n: flint.fmpz(n).is_probable_prime(),
            [0, 0, 0, 1, 1, 0, 1, 0, 1, 0, 0, 0]),
        (lambda n: flint.fmpz(n).is_perfect_power(),
            [T, T, T, F, F, T, F, F, F, T, T, F]),
        (lambda n: flint.fmpz(n).partitions_p(),
            [0, 1, 1, 2, 3, 5, 7, 11, 15, 22, 30, 42]),
        (lambda n: flint.fmpz(n).moebius_mu(),
            [1, 0, 1, -1, -1, 0, -1, 1, -1, 0, 0, 1]),
        (lambda n: flint.fmpz.fac_ui(n),
            [OE, 1, 1, 2, 6, 24, 120, 720, 5040, 40320, 362880, 3628800]),
        (lambda n: flint.fmpz.primorial_ui(n),
            [OE, 1, 1, 2, 6, 6, 30, 30, 210, 210, 210, 210, 2310, 2310]),
        (lambda n: flint.fmpz.fib_ui(n),
            [OE, 0, 1, 1, 2, 3, 5, 8, 13, 21, 34, 55]),
        (lambda n: flint.fmpz(n).rising(0),
            [1, 1, 1, 1, 1, 1, 1, 1, 1, 1, 1, 1]),
        (lambda n: flint.fmpz(n).rising(1),
            [-1, 0, 1, 2, 3, 4, 5, 6, 7, 8, 9, 10]),
        (lambda n: flint.fmpz(n).rising(2),
            [0, 0, 2, 6, 12, 20, 30, 42, 56, 72, 90, 110]),
        (lambda n: flint.fmpz.bin_uiui(n, 0),
            [OE, 1, 1, 1, 1, 1, 1, 1, 1, 1, 1, 1, 1, 1]),
        (lambda n: flint.fmpz.bin_uiui(n, 1),
            [OE, 0, 1, 2, 3, 4, 5, 6, 7, 8, 9, 10]),
        (lambda n: flint.fmpz.bin_uiui(n, 2),
            [OE, 0, 0, 1, 3, 6, 10, 15, 21, 28, 36, 45]),
        (lambda n: flint.fmpz.bell_number(n),
            [OE, 1, 1, 2, 5, 15, 52, 203, 877, 4140, 21147, 115975]),
        (lambda n: flint.fmpz.euler_number(n),
            [OE, 1, 0, -1, 0, 5, 0, -61, 0, 1385, 0, -50521]),
        (lambda n: flint.fmpz.stirling_s1(n, 1),
            [OE, 0, 1, -1, 2, -6, 24, -120, 720, -5040, 40320, -362880]),
        (lambda n: flint.fmpz.stirling_s2(n, 2),
            [OE, 0, 0, 1, 3, 7, 15, 31, 63, 127, 255, 511]),
        (lambda n: flint.fmpz(n).divisor_sigma(2),
            [1, 0, 1, 5, 10, 21, 26, 50, 50, 85, 91, 130]),
        (lambda n: flint.fmpz(n).euler_phi(),
            [0, 0, 1, 1, 2, 2, 4, 2, 6, 4, 6, 4]),
        (lambda n: flint.fmpz(n).isqrt(),
            [VE, 0, 1, 1, 1, 2, 2, 2, 2, 2, 3, 3]),
        (lambda n: flint.fmpz(n).sqrtrem(),
            [VE, (0, 0), (1, 0), (1, 1), (1, 2), (2, 0), (2, 1), (2, 2), (2, 3), (2, 4), (3, 0), (3, 1)]),
        (lambda n: flint.fmpz(n).sqrtmod(11),
            [VE, 0, 1, VE, 5, 2, 4, VE, VE, VE, 3, VE]),
        (lambda n: flint.fmpz(n).root(3),
            [VE, 0, 1, 1, 1, 1, 1, 1, 1, 2, 2, 2]),
        (lambda n: flint.fmpz(n).jacobi(3),
            [-1, 0, 1, -1, 0, 1, -1, 0, 1, -1, 0, 1]),
        (lambda n: flint.fmpz(2).jacobi(n),
            [1, 1, 1, -1, -1, -1, -1, 1, 1, 1, 1, -1]),
    ]
    is_exception = lambda v: isinstance(v, type) and issubclass(v, Exception)

    for func, values in cases:
        for n, val in enumerate(values, -1):
            if is_exception(val):
                assert raises(lambda: func(n), val)
            else:
                assert func(n) == val

    assert raises(lambda: flint.fmpz(1).root(-1), ValueError)
    assert raises(lambda: flint.fmpz(1).jacobi('bad'), TypeError)

def test_fmpz_poly():
    Z = flint.fmpz_poly
    assert Z() == Z([])
    assert Z() == Z([0])
    assert Z() == Z([0,flint.fmpz(0),0])
    assert Z() == Z([0,0,0])
    assert Z() != Z([1])
    assert Z([1]) == Z([1])
    assert Z([1]) == Z([flint.fmpz(1)])
    assert Z(Z([1,2])) == Z([1,2])
    assert raises(lambda: Z([1,2,[]]), TypeError)
    assert raises(lambda: Z({}), TypeError)
    # XXX: This should probably be made to work:
    assert raises(lambda: Z((1,2,3)), TypeError)
    for ztype in [int, long, flint.fmpz]:
        assert Z([1,2,3]) + ztype(5) == Z([6,2,3])
        assert ztype(5) + Z([1,2,3]) == Z([6,2,3])
        assert Z([1,2,3]) - ztype(5) == Z([-4,2,3])
        assert ztype(5) - Z([1,2,3]) == Z([4,-2,-3])
        assert Z([1,2,3]) * ztype(5) == Z([5,10,15])
        assert ztype(5) * Z([1,2,3]) == Z([5,10,15])
        assert Z([11,6,2]) // ztype(5) == Z([2,1])
        assert ztype(5) // Z([-2]) == Z([-3])
        assert ztype(5) // Z([1,2]) == 0
        assert Z([11,6,2]) % ztype(5) == Z([1,1,2])
        assert ztype(5) % Z([-2]) == Z([-1])
        assert ztype(5) % Z([1,2]) == 5
        assert Z([1,2,3]) ** ztype(0) == 1
        assert Z([1,2,3]) ** ztype(1) == Z([1,2,3])
        assert Z([1,2,3]) ** ztype(2) == Z([1,4,10,12,9])
    assert divmod(Z([11,6,2]), Z([1,2])) == (Z([2,1]), Z([9,1]))
    assert raises(lambda: pow(Z([1,2]), 2, 3), NotImplementedError)
    assert +Z([1,2]) == Z([1,2])
    assert -Z([1,2]) == Z([-1,-2])
    assert raises(lambda: Z([1,2]) + [], TypeError)
    assert raises(lambda: Z([1,2]) - [], TypeError)
    assert raises(lambda: Z([1,2]) * [], TypeError)
    assert raises(lambda: Z([1,2]) / [], TypeError)
    assert raises(lambda: Z([1,2]) // [], TypeError)
    assert raises(lambda: Z([1,2]) % [], TypeError)
    assert raises(lambda: divmod(Z([1,2]), []), TypeError)
    assert raises(lambda: [] + Z([1,2]), TypeError)
    assert raises(lambda: [] - Z([1,2]), TypeError)
    assert raises(lambda: [] * Z([1,2]), TypeError)
    assert raises(lambda: [] / Z([1,2]), TypeError)
    assert raises(lambda: [] // Z([1,2]), TypeError)
    assert raises(lambda: [] % Z([1,2]), TypeError)
    assert raises(lambda: divmod([], Z([1,2])), TypeError)
    assert raises(lambda: Z([1,2,3]) ** -1, (OverflowError, ValueError))
    assert raises(lambda: Z([1,2,3]) ** Z([1,2]), TypeError)
    assert raises(lambda: Z([1,2]) // Z([]), ZeroDivisionError)
    assert raises(lambda: Z([]) // Z([]), ZeroDivisionError)
    assert raises(lambda: Z([1,2]) % Z([]), ZeroDivisionError)
    assert raises(lambda: divmod(Z([1,2]), Z([])), ZeroDivisionError)
    assert raises(lambda: Z([1,2]) < Z([1,2]), TypeError)
    assert raises(lambda: Z([1,2]) < [], TypeError)
    assert raises(lambda: [] < Z([1,2]), TypeError)
    assert Z([]).degree() == -1
    assert Z([]).length() == 0
    p = Z([1,2])
    assert p.length() == 2
    assert p.degree() == 1
    assert p[0] == 1
    assert p[1] == 2
    assert p[2] == 0
    assert p[-1] == 0
    assert raises(lambda: p.__setitem__(-1, 1), ValueError)
    p[0] = 3
    assert p[0] == 3
    p[4] = 7
    assert p.degree() == 4
    assert p[4] == 7
    assert p[3] == 0
    p[4] = 0
    assert p.degree() == 1
    assert p.coeffs() == [3,2]
    assert Z([]).coeffs() == []
    assert bool(Z([])) == False
    assert bool(Z([1])) == True
    ctx.pretty = False
    assert repr(Z([1,2])) == "fmpz_poly([1, 2])"
    ctx.pretty = True
    assert str(Z([1,2])) == "2*x + 1"
    assert str(Z([])) == "0"
    assert str(Z([1,0,2])) == "2*x^2 + 1"
    assert str(Z([-1,0,2])) == "2*x^2 + (-1)"
    assert str(Z([-1,0,1])) == "x^2 + (-1)"
    p = Z([3,4,5])
    assert p(2) == 31
    assert p(flint.fmpq(2,3)) == flint.fmpq(71,9)
    assert p(Z([1,-1])) == Z([12,-14,5])
    assert p(flint.fmpq_poly([2,3],5)) == flint.fmpq_poly([27,24,9],5)
    assert p(flint.arb("1.1")).overlaps(flint.arb("13.45"))
    assert p(flint.acb("1.1", "1.2")).overlaps(flint.acb("6.25", "18.00"))
    assert raises(lambda: p(None), TypeError)
    assert Z([1,2,3]).derivative() == Z([2,6])
    assert Z([1,2,-4]).height_bits() == 3
    assert Z([1,2,-4]).height_bits(signed=True) == -3
    assert Z([1,2,1]).sqrt() == Z([1,1])
    assert Z([1,2,2]).sqrt() is None
    assert Z([1,0,2,0,3]).deflation() == (Z([1,2,3]), 2)
    assert Z([]).deflation() == (Z([]), 1)
    assert Z([1,1]).deflation() == (Z([1,1]), 1)
    [(r,m)] = Z([1,1]).complex_roots()
    assert m == 1
    assert r.overlaps(-1)
    assert Z([]).complex_roots() == []
    assert Z([1]).complex_roots() == []
    [(r,m)] = Z([1,1]).roots()
    assert m == 1
    assert r == -1
    assert Z([]).roots() == []
    assert Z([1]).roots() == []
    assert Z([1, 2]).roots() == []

def test_fmpz_poly_factor():
    Z = flint.fmpz_poly
    assert Z([1,2]).gcd(Z([3,4])) == 1
    assert Z([1,2,1]).gcd(Z([1,1])) == Z([1,1])
    assert raises(lambda: Z([1,2,1]).gcd([]), TypeError)
    assert Z([1,2,1]).factor() == (1, [(Z([1,1]), 2)])

def test_fmpz_poly_functions():
    Z = flint.fmpz_poly
    assert Z.cyclotomic(4) == Z([1,0,1])
    assert Z.cos_minpoly(10) == Z([-1,-1,1])
    assert Z.chebyshev_u(4) == Z([1,0,-12,0,16])
    assert Z.chebyshev_t(4) == Z([1,0,-8,0,8])
    assert Z.swinnerton_dyer(2) == Z([1,0,-10,0,1])
    assert Z.swinnerton_dyer(2, use_arb=False) == Z([1,0,-10,0,1])
    assert raises(lambda: Z.swinnerton_dyer(21), OverflowError)
    assert Z.hilbert_class_poly(-7) == Z([3375,1])
    assert raises(lambda: Z.hilbert_class_poly(-2), ValueError)
    assert Z([1]).is_cyclotomic() == 0
    assert Z([-1,1]).is_cyclotomic() == 1
    assert Z([1,1]).is_cyclotomic() == 2
    assert Z([1,2]).is_cyclotomic() == 0
    assert Z([1,2,1]).is_cyclotomic() == 0
    assert Z([2,2,1,1]).is_cyclotomic() == 0
    assert Z([2,2,1]).is_cyclotomic() == 0
    assert Z([1,2,2]).is_cyclotomic() == 0
    assert Z([1,1,1]).is_cyclotomic() == 3

def test_fmpz_mat():
    M = flint.fmpz_mat
    a = M(2,3,[1,2,3,4,5,6])
    b = M(2,3,[4,5,6,7,8,9])
    assert a == a
    assert a == M(a)
    assert a != b
    assert a.nrows() == 2
    assert a.ncols() == 3
    assert a.entries() == [1,2,3,4,5,6]
    assert a.table() == [[1,2,3],[4,5,6]]
    assert (a + b).entries() == [5,7,9,11,13,15]
    assert (a - b).entries() == [-3,-3,-3,-3,-3,-3]
    assert a.transpose() == M(3,2,[1,4,2,5,3,6])
    assert raises(lambda: a + 1, TypeError)
    assert raises(lambda: 1 + a, TypeError)
    assert raises(lambda: a - 1, TypeError)
    assert raises(lambda: 1 - a, TypeError)
    # XXX: Maybe there should be a ShapeError or something?
    assert raises(a.det, ValueError)
    assert +a == a
    assert -a == M(2,3,[-1,-2,-3,-4,-5,-6])
    c = M(2,2,[1,2,3,4])
    assert c.det() == -2
    assert raises(lambda: a + c, ValueError)
    assert (a * 3).entries() == [3,6,9,12,15,18]
    assert (3 * a).entries() == [3,6,9,12,15,18]
    assert (a * long(3)).entries() == [3,6,9,12,15,18]
    assert (long(3) * a).entries() == [3,6,9,12,15,18]
    assert (a * flint.fmpz(3)).entries() == [3,6,9,12,15,18]
    assert (flint.fmpz(3) * a).entries() == [3,6,9,12,15,18]
    assert M.randrank(5,7,3,10).rank() == 3
    A = M.randbits(5,3,2)
    B = M.randtest(3,7,3)
    C = M.randtest(7,2,4)
    assert (A.nrows(),A.ncols()) == (5,3)
    assert (B.nrows(),B.ncols()) == (3,7)
    assert (C.nrows(),C.ncols()) == (7,2)
    assert A*(B*C) == (A*B)*C
    assert raises(lambda: A*C, ValueError)
    assert bool(M(2,2,[0,0,0,0])) == False
    assert bool(M(2,2,[0,0,0,1])) == True
    ctx.pretty = False
    assert repr(M(2,2,[1,2,3,4])) == 'fmpz_mat(2, 2, [1, 2, 3, 4])'
    ctx.pretty = True
    assert str(M(2,2,[1,2,3,4])) == '[1, 2]\n[3, 4]'
    assert M(1,2,[3,4]) * flint.fmpq(1,3) == flint.fmpq_mat(1, 2, [1, flint.fmpq(4,3)])
    assert flint.fmpq(1,3) * M(1,2,[3,4]) == flint.fmpq_mat(1, 2, [1, flint.fmpq(4,3)])
    assert M(1,2,[3,4]) / 3 == flint.fmpq_mat(1, 2, [1, flint.fmpq(4,3)])
    assert M(2,2,[1,2,3,4]).inv().det() == flint.fmpq(1) / M(2,2,[1,2,3,4]).det()
    assert M(2,2,[1,2,3,4]).inv().inv() == M(2,2,[1,2,3,4])
    assert raises(lambda: M.randrank(4,3,4,1), ValueError)
    assert raises(lambda: M.randrank(3,4,4,1), ValueError)
    assert M(1,1,[3]) ** 5 == M(1,1,[3**5])
    assert raises(lambda: pow(M([[1]]), 2, 3), NotImplementedError)
    assert raises(lambda: M(1,2) ** 3, ValueError)
    assert raises(lambda: M(1,1) ** M(1,1), TypeError)
    assert raises(lambda: 1 ** M(1,1), TypeError)
    assert raises(lambda: M([1]), TypeError)
    assert raises(lambda: M([[1],[2,3]]), ValueError)
    assert raises(lambda: M(None), TypeError)
    assert raises(lambda: M(2,2,[1,2,3]), ValueError)
    assert raises(lambda: M(2,2,2,2), ValueError)
    assert M([[1,2,3],[4,5,6]]) == M(2,3,[1,2,3,4,5,6])
    assert raises(lambda: M([[1]]) < M([[2]]), TypeError)
    assert (M([[1]]) == 1) is False
    assert (1 == M([[1]])) is False
    assert (M([[1]]) != 1) is True
    assert (1 != M([[1]])) is True
    D = M([[1,2],[3,4]])
    assert (D[0,0],D[0,1],D[1,0],D[1,1]) == (1,2,3,4)
    D[0,0] = 3
    assert D == M([[3,2],[3,4]])
    def set_bad(i,j):
        D[i,j] = -1
    # XXX: Should be IndexError
    raises(lambda: set_bad(2,0), ValueError)
    raises(lambda: set_bad(0,2), ValueError)
    raises(lambda: D[0,2], ValueError)
    raises(lambda: D[0,2], ValueError)
    # XXX: Negative indices?
    raises(lambda: set_bad(-1,0), ValueError)
    raises(lambda: set_bad(0,-1), ValueError)
    raises(lambda: D[-1,0], ValueError)
    raises(lambda: D[0,-1], ValueError)
    assert M.hadamard(2) == M([[1,1],[1,-1]])
    assert raises(lambda: M.hadamard(3), ValueError)
    assert M.hadamard(2).is_hadamard() is True
    assert M([[1,2],[3,4]]).is_hadamard() is False
    M1 = M([[1,0],[1,1]])
    M2 = M([[1,0],[-1,1]])
    x = M([[3],[4]])
    b = M([[3],[7]])
    assert M1.inv() == M2
    assert M2.inv() == M1
    assert M1.inv(integer=True) == M2
    assert M2.inv(integer=True) == M1
    assert M1*x == b
    assert M1.solve(b) == x
    assert M1.solve(b, integer=True) == x
    assert raises(lambda: M1.solve([]), TypeError)
    assert raises(lambda: M1.solve(M([[1]])), ValueError)
    assert raises(lambda: M([[1,1],[1,1]]).solve(b), ZeroDivisionError)
    assert raises(lambda: M([[1,2],[3,4],[5,6]]).solve(b), ValueError)
    assert M([[1,0],[1,2]]).solve(b) == flint.fmpq_mat([[3],[2]])
    assert raises(lambda: M([[1,0],[1,2]]).solve(b, integer=True), ValueError)
    assert raises(lambda: M([[1,2,3],[4,5,6]]).inv(), ValueError)
    assert raises(lambda: M([[1,1],[1,1]]).inv(), ZeroDivisionError)
    assert raises(lambda: M([[1,0],[1,2]]).inv(integer=True), ValueError)
    half = flint.fmpq(1,2)
    assert M([[1,0],[1,2]]).inv() == flint.fmpq_mat([[1, 0], [-half, half]])
    M3 = M([[1,2,3],[4,5,6],[7,8,9]])
    M3_copy = M(M3)
    M3r = M([[-3,0,3],[0,-3,-6],[0,0,0]])
    assert M3.rref() == (M3r, -3, 2)
    assert M3 != M3r
    assert M3.rref(inplace=True) == (M3r, -3, 2)
    assert M3 == M3r
    M3 = M3_copy
    M3n = M([[3,0,0],[-6,0,0],[3,0,0]])
    assert M3.nullspace() == (M3n, 1)
    assert M3 * M3.nullspace()[0] == M(3,3,[0]*9)
    # XXX: lll core dumps on a singular matrix
    M4 = M([[1,2,3],[4,5,6],[7,8,10]])
    L4 = M([[0,0,1],[-1,1,0],[2,1,0]])
    T4 = M([[1,-2,1],[0,5,-3],[-2,1,0]])
    assert L4 == T4 * M4
    assert M4.lll() == L4
    assert M4.lll(transform=True) == (L4, T4)
    # XXX: rep="gram" consumes all memory in the system and core dumps
    #for rep in "zbasis", "gram":
    rep = "zbasis"
    for gram in "approx", "exact":
        assert M4.lll(rep=rep, gram=gram) == L4
        assert M4.lll(rep=rep, gram=gram, transform=True) == (L4, T4)
    assert raises(lambda: M4.lll(rep="bad"), ValueError)
    assert raises(lambda: M4.lll(gram="bad"), ValueError)
    M5 = M([[1,2,3],[4,5,6]])
    H5 = M([[1,2,3],[0,3,6]])
    T5 = M([[1,0],[4,-1]])
    assert H5 == T5 * M5
    assert M5.hnf() == H5
    assert M5.hnf(transform=True) == (H5, T5)
    assert M5.is_hnf() is False
    assert H5.is_hnf() is True
    S5 = M([[1,0,0],[0,3,0]])
    assert M5.snf() == S5
    assert M5.is_snf() is False
    assert S5.is_snf() is True
    M6 = M([[2,0,0],[0,2,1],[0,0,2]])
    assert M6.charpoly() == flint.fmpz_poly([-8,12,-6,1])
    assert M6.minpoly() == flint.fmpz_poly([4,-4,1])
    assert list(M6) == [2,0,0,0,2,1,0,0,2]

def test_fmpz_series():
    Zp = flint.fmpz_poly
    Z = flint.fmpz_series
    ctx = flint.ctx
    assert ctx.cap == 10
    s1 = Z([1,2])
    s2 = Z([1,2])
    s3 = Z([1,1])
    s4 = Z([1,2],11)
    p1 = Zp([1,2])
    assert s1._equal_repr(s1) is True
    assert s1._equal_repr(s2) is True
    assert s1._equal_repr(s3) is False
    assert s1._equal_repr(s4) is False
    assert s1._equal_repr(p1) is False
    assert s1._equal_repr(flint.fmpz(1)) is False
    assert s1._equal_repr(1) is False
    assert Z([])._equal_repr(Z([0])) is True
    assert Z([1])._equal_repr(Z([0])) is False
    # XXX: this gives a core dump:
    # s = Z([1,2])
    # s[10**10] = 1
    assert Z(Z([1]))._equal_repr(Z([1]))
    assert Z(Zp([1]))._equal_repr(Z([1]))
    assert Z(1)._equal_repr(Z([1]))
    assert raises(lambda: Z([1]) < Z([1]), TypeError)
    assert len(Z([1,2])) == 2
    assert Z([1,2]).length() == 2
    s5 = Z([1,2])
    assert s5[1] == 2
    assert s5[2] == 0
    assert s5[-1] == 0
    # XXX: This goes beyond cap. Should it give an error?
    assert s5[100] == 0
    s5[2] = -1
    assert s5[2] == -1
    assert s5._equal_repr(Z([1,2,-1]))
    def set_bad():
        s5[-1] = 3
    assert raises(set_bad, ValueError)
    assert Z([1,2,0,4]).str() == "1 + 2*x + 4*x^3 + O(x^10)"
    assert Z([1,2,0,4]).repr() == "fmpz_series([1, 2, 0, 4], prec=10)"
    assert Z([],0).str() == "O(x^0)"
    assert Z([],-1).str() == "(invalid power series)"
    assert (+Z([1,2]))._equal_repr(Z([1,2]))
    assert (-Z([1,2]))._equal_repr(Z([-1,-2]))
    assert (Z([1,2]) + Z([3,4,5]))._equal_repr(Z([4,6,5]))
    assert (Z([1,2]) + 1)._equal_repr(Z([2,2]))
    assert (Z([1,2]) + Zp([3,4,5]))._equal_repr(Z([4,6,5]))
    assert (1 + Z([1,2]))._equal_repr(Z([2,2]))
    assert (Zp([1,2]) + Z([3,4,5]))._equal_repr(Z([4,6,5]))
    assert raises(lambda: Z([1,2]) + [], TypeError)
    assert raises(lambda: [] + Z([1,2]), TypeError)
    assert (Z([1,2]) - Z([3,5]))._equal_repr(Z([-2,-3]))
    assert (Z([1,2]) - 1)._equal_repr(Z([0,2]))
    assert (1 - Z([1,2]))._equal_repr(Z([0,-2]))
    assert raises(lambda: [] - Z([1,2]), TypeError)
    assert raises(lambda: Z([1,2]) - [], TypeError)
    assert (Z([1,2]) * Z([1,2]))._equal_repr(Z([1,4,4]))
    assert (2 * Z([1,2]))._equal_repr(Z([2,4]))
    assert (Z([1,2]) * 2)._equal_repr(Z([2,4]))
    assert raises(lambda: [] * Z([1,2]), TypeError)
    assert raises(lambda: Z([1,2]) * [], TypeError)
    assert Z([1,2]).valuation() == 0
    assert Z([0,2]).valuation() == 1
    assert Z([0,0]).valuation() == -1
    assert (Z([1,1]) / Z([1,-1]))._equal_repr(Z([1,2,2,2,2,2,2,2,2,2]))
    assert raises(lambda: Z([1,1]) / Z([]), ZeroDivisionError)
    assert (Z([]) / Z([1,-1]))._equal_repr(Z([]))
    # quotient would not be a power series
    assert raises(lambda: Z([1,1]) / Z([0,1]), ValueError)
    # leading term in denominator is not a unit
    assert raises(lambda: Z([1,1]) / Z([2,1]), ValueError)
    assert (Z([0,1,1]) / Z([0,1,-1]))._equal_repr(Z([1,2,2,2,2,2,2,2,2],9))
    # XXX: This gives leading term not a unit:
    # assert Z([2,4]) / 2 == Z([1,2])
    assert (Z([1,1]) / -1)._equal_repr(Z([-1,-1]))
    assert raises(lambda: Z([1,1]) / [], TypeError)
    assert raises(lambda: [] / Z([1,1]), TypeError)
    assert (Z([1,2]) ** 2)._equal_repr(Z([1,4,4]))
    assert raises(lambda: pow(Z([1,2]), 3, 5), NotImplementedError)
    assert (Z([1,2])(Z([0,1,2])))._equal_repr(Z([1,2,4]))
    assert raises(lambda: Z([1,2])(Z([1,2])), ValueError)
    assert raises(lambda: Z([1,2])([]), TypeError)
    coeffs = [0, 1, -2, 8, -40, 224, -1344, 8448, -54912, 366080]
    assert Z([0,1,2]).reversion()._equal_repr(Z(coeffs))
    # power series reversion must have valuation 1
    assert raises(lambda: Z([1,1]).reversion(), ValueError)
    # leading term is not a unit
    assert raises(lambda: Z([0,2,1]).reversion(), ValueError)


def test_fmpq():
    Q = flint.fmpq
    assert Q() == Q(0)
    assert Q(0) != Q(1)
    assert Q(0) == 0
    assert 0 == Q(0)
    assert Q(2) != 1
    assert 1 != Q(2)
    assert Q(1) != ()
    assert Q(1,2) != 1
    assert Q(2,3) == Q(flint.fmpz(2),long(3))
    assert Q(-2,-4) == Q(1,2)
    assert Q("1") == Q(1)
    assert Q("1/2") == Q(1,2)
    assert raises(lambda: Q("1.0"), ValueError)
    assert raises(lambda: Q("1.5"), ValueError)
    assert raises(lambda: Q("1/2/3"), ValueError)
    assert raises(lambda: Q([]), TypeError)
    assert raises(lambda: Q(1, []), TypeError)
    assert raises(lambda: Q([], 1), TypeError)
    assert bool(Q(0)) == False
    assert bool(Q(1)) == True
    assert Q(1,3) + Q(2,3) == 1
    assert Q(1,3) - Q(2,3) == Q(-1,3)
    assert Q(1,3) * Q(2,3) == Q(2,9)
    assert Q(1,3) + 2 == Q(7,3)
    assert 2 + Q(1,3) == Q(7,3)
    assert Q(1,3) - 2 == Q(-5,3)
    assert 2 - Q(1,3) == Q(5,3)
    assert Q(1,3) * 2 == Q(2,3)
    assert 2 * Q(1,3) == Q(2,3)
    assert Q(2,3) / Q(4,5) == Q(5,6)
    assert Q(2,3) / 5 == Q(2,15)
    assert Q(2,3) / flint.fmpz(5) == Q(2,15)
    assert 5 / Q(2,3) == Q(15,2)
    assert flint.fmpz(5) / Q(2,3) == Q(15,2)
    assert Q(2,3)/5 == Q(2,15)
    assert Q(1,2) ** 2 == Q(1,4)
    assert Q(1,2) ** -2 == Q(4)
    assert raises(lambda: Q(0) ** -1, ZeroDivisionError)
    assert raises(lambda: Q(1,2) ** Q(1,2), TypeError)
    assert raises(lambda: Q(1,2) ** [], TypeError)
    assert raises(lambda: [] ** Q(1,2), TypeError)
    # XXX: This should NotImplementedError or something.
    assert raises(lambda: pow(Q(1,2),2,3), AssertionError)

    megaz = flint.fmpz(2) ** 8000000
    megaq = Q(megaz)
    assert raises(lambda: megaq ** megaz, OverflowError)

    assert raises(lambda: Q(1,2) + [], TypeError)
    assert raises(lambda: Q(1,2) - [], TypeError)
    assert raises(lambda: Q(1,2) * [], TypeError)
    assert raises(lambda: Q(1,2) / [], TypeError)
    assert raises(lambda: [] + Q(1,2), TypeError)
    assert raises(lambda: [] - Q(1,2), TypeError)
    assert raises(lambda: [] * Q(1,2), TypeError)
    assert raises(lambda: [] / Q(1,2), TypeError)
    assert (Q(1,2) == 1) is False
    assert (Q(1,2) != 1) is True
    assert (Q(1,2) <  1) is True
    assert (Q(1,2) <= 1) is True
    assert (Q(1,2) >  1) is False
    assert (Q(1,2) >= 1) is False
    assert (Q(1,2) == Q(3,4)) is False
    assert (Q(1,2) != Q(3,4)) is True
    assert (Q(1,2) <  Q(3,4)) is True
    assert (Q(1,2) <= Q(3,4)) is True
    assert (Q(1,2) >  Q(3,4)) is False
    assert (Q(1,2) >= Q(3,4)) is False
    assert (Q(1,2) == Q(1,2)) is True
    assert (Q(1,2) != Q(1,2)) is False
    assert (Q(1,2) <  Q(1,2)) is False
    assert (Q(1,2) <= Q(1,2)) is True
    assert (Q(1,2) >  Q(1,2)) is False
    assert (Q(1,2) >= Q(1,2)) is True
    assert raises(lambda: Q(1,2) > [], TypeError)
    assert raises(lambda: [] < Q(1,2), TypeError)

    ctx.pretty = False
    assert repr(Q(-2,3)) == "fmpq(-2,3)"
    assert repr(Q(3)) == "fmpq(3)"
    ctx.pretty = True
    assert str(Q(-2,3)) == "-2/3"
    assert str(Q(3)) == "3"

    assert Q(2,3).p == Q(2,3).numer() == Q(2,3).numerator == 2
    assert Q(2,3).q == Q(2,3).denom() == Q(2,3).denominator == 3
    assert +Q(5,7) == Q(5,7)
    assert -Q(5,7) == Q(-5,7)
    assert -Q(-5,7) == Q(5,7)
    assert abs(Q(5,7)) == Q(5,7)
    assert abs(-Q(5,7)) == Q(5,7)
    assert raises(lambda: Q(1,0), ZeroDivisionError)
    assert raises(lambda: Q(1,2) / Q(0), ZeroDivisionError)
    assert raises(lambda: Q(1,2) / 0, ZeroDivisionError)

    assert Q(5,3).floor() == flint.fmpz(1)
    assert Q(-5,3).floor() == flint.fmpz(-2)
    assert Q(5,3).ceil() == flint.fmpz(2)
    assert Q(-5,3).ceil() == flint.fmpz(-1)

    assert type(int(Q(5,3))) is int
    assert type(math.floor(Q(5,3))) is flint.fmpz
    assert type(math.ceil(Q(5,3))) is flint.fmpz
    assert type(math.trunc(Q(5,3))) is flint.fmpz
    assert type(round(Q(5,3))) is flint.fmpz
    assert type(round(Q(5,3))) is flint.fmpz
    assert type(round(Q(5,3), 0)) is flint.fmpq
    assert type(round(Q(5,3), 1)) is flint.fmpq

    assert int(Q(5,3)) == 1
    assert math.floor(Q(5,3)) == flint.fmpz(1)
    assert math.ceil(Q(5,3)) == flint.fmpz(2)
    assert math.trunc(Q(5,3)) == flint.fmpz(1)
    assert round(Q(5,3)) == flint.fmpz(2)

    assert int(Q(-5,3)) == flint.fmpz(-1)
    assert math.floor(Q(-5,3)) == flint.fmpz(-2)
    assert math.ceil(Q(-5,3)) == flint.fmpz(-1)
    assert math.trunc(Q(-5,3)) == flint.fmpz(-1)
    assert round(Q(-5,3)) == -2

    assert round(Q(100,3), 2) == Q(3333,100)
    assert round(Q(100,3), 0) == Q(33,1)
    assert round(Q(100,3), -1) == Q(30,1)
    assert round(Q(100,3), -2) == Q(0)

    d = {}
    d[Q(1,2)] = 3
    d[Q(1,2)] = 4
    assert d == {Q(1,2):4}

    assert Q(-5,3).height_bits() == 3
    assert Q(-5,3).height_bits(signed=True) == -3

    cases = [
        (lambda q: q.next(),
            [Q(0), Q(1), Q(-1), Q(1,2), Q(-1,2), Q(2), Q(-2), Q(1,3), Q(-1,3), Q(3)]),
        (lambda q: q.next(signed=False),
            [Q(0), Q(1), Q(1,2), Q(2), Q(1,3), Q(3), Q(2,3), Q(3,2), Q(1,4), Q(4)]),
        (lambda q: q.next(minimal=False),
            [Q(0), Q(1), Q(-1), Q(1,2), Q(-1,2), Q(2), Q(-2), Q(1,3), Q(-1,3), Q(3,2)]),
        (lambda q: q.next(signed=False, minimal=False),
            [Q(0), Q(1), Q(1,2), Q(2), Q(1,3), Q(3,2), Q(2,3), Q(3), Q(1,4), Q(4,3)]),
    ]
    for func, values in cases:
        for val1, val2 in zip(values[:-1], values[1:]):
            assert func(val1) == val2
    raises(lambda: Q(-1).next(signed=False), ValueError)

    OE = OverflowError
    cases = [
        (flint.fmpq.bernoulli,
            [OE, Q(1), Q(-1,2), Q(1,6), Q(0), Q(-1,30)]),
        (lambda n: flint.fmpq.bernoulli(n, cache=True),
            [OE, Q(1), Q(-1,2), Q(1,6), Q(0), Q(-1,30)]),
        (flint.fmpq.harmonic,
            [OE, Q(0), Q(1), Q(3,2), Q(11, 6), Q(25, 12)]),
        (lambda n: flint.fmpq.dedekind_sum(n, 3),
            [-Q(1,18), 0, Q(1,18), -Q(1,18), 0, Q(1,18), -Q(1,18)]),
    ]
    is_exception = lambda v: isinstance(v, type) and issubclass(v, Exception)

    for func, values in cases:
        for n, val in enumerate(values, -1):
            if is_exception(val):
                assert raises(lambda: func(n), val)
            else:
                assert func(n) == val

def test_fmpq_poly():
    Q = flint.fmpq_poly
    Z = flint.fmpz_poly
    assert Q() == Q([]) == Q([0]) == Q([0,0])
    assert Q() != Q([1])
    assert Q([1]) == Q([1])
    assert Q([1], 2) == Q([flint.fmpq(1,2)])
    assert raises(lambda: Q([1,[]]), TypeError)
    assert raises(lambda: Q({}), TypeError)
    assert raises(lambda: Q([1], []), TypeError)
    assert raises(lambda: Q([1], 0), ZeroDivisionError)
    assert bool(Q()) == False
    assert bool(Q([1])) == True
    assert Q(Q([1,2])) == Q([1,2])
    assert Q(Z([1,2])) == Q([1,2])
    assert Q([1,2]) + 3 == Q([4,2])
    assert 3 + Q([1,2]) == Q([4,2])
    assert Q([1,2]) - 3 == Q([-2,2])
    assert 3 - Q([1,2]) == Q([2,-2])
    assert raises(lambda: Q([1]) + [], TypeError)
    assert raises(lambda: [] + Q([1]), TypeError)
    assert raises(lambda: Q([1]) - [], TypeError)
    assert raises(lambda: [] - Q([1]), TypeError)
    assert raises(lambda: Q([1]) * [], TypeError)
    assert raises(lambda: [] * Q([1]), TypeError)
    assert Q([1,2,1]) // Q([1,1]) == Q([1,1])
    assert Q([1,2,1]) % Q([1,1]) == 0
    assert divmod(Q([1,2,1]), Q([1,1])) == (Q([1,1]), 0)
    assert raises(lambda: Q([1,2,1]) // [], TypeError)
    assert raises(lambda: [] // Q([1,2,1]), TypeError)
    assert raises(lambda: Q([1,2,1]) % [], TypeError)
    assert raises(lambda: [] % Q([1,2,1]), TypeError)
    assert raises(lambda: divmod(Q([1,2,1]), []), TypeError)
    assert raises(lambda: divmod([], Q([1,2,1])), TypeError)
    assert raises(lambda: Q([1,2,1]) / 0, ZeroDivisionError)
    assert raises(lambda: Q([1,2,1]) // 0, ZeroDivisionError)
    assert raises(lambda: Q([1,2,1]) % 0, ZeroDivisionError)
    assert raises(lambda: divmod(Q([1,2,1]), 0), ZeroDivisionError)
    assert +Q([1,2]) == Q([1,2])
    assert -Q([1,2]) == Q([-1,-2])
    assert Q([flint.fmpq(1,2),1]) * 2 == Q([1,2])
    assert Q([1,2]) == Z([1,2])
    assert Z([1,2]) == Q([1,2])
    assert Q([1,2]) != Z([3,2])
    assert Z([1,2]) != Q([3,2])
    assert Q([1,2]) != []
    assert raises(lambda: Q([1,2]) < Q([1,2]), TypeError)
    assert Q([1,2,3])*Q([1,2]) == Q([1,4,7,6])
    assert Q([1,2,3])*Z([1,2]) == Q([1,4,7,6])
    assert Q([1,2,3]) * 3 == Q([3,6,9])
    assert 3 * Q([1,2,3]) == Q([3,6,9])
    assert Q([1,2,3]) * flint.fmpq(2,3) == (Q([1,2,3]) * 2) / 3
    assert flint.fmpq(2,3) * Q([1,2,3]) == (Q([1,2,3]) * 2) / 3
    assert raises(lambda: Q([1,2]) / Q([1,2]), TypeError)
    assert Q([1,2,3]) / flint.fmpq(2,3) == Q([1,2,3]) * flint.fmpq(3,2)
    assert Q([1,2,3]) ** 2 == Q([1,2,3]) * Q([1,2,3])
    assert raises(lambda: pow(Q([1,2]), 3, 5), NotImplementedError)
    assert Q([1,2,flint.fmpq(1,2)]).coeffs() == [1,2,flint.fmpq(1,2)]
    assert Q().coeffs() == []
    assert Q().degree() == -1
    assert Q([1]).degree() == 0
    assert Q([1,2]).degree() == 1
    assert Q().length() == 0
    assert Q([1]).length() == 1
    assert Q([1,2]).length() == 2
    assert (Q([1,2,3]) / 5).numer() == (Q([1,2,3]) / 5).p == Z([1,2,3])
    assert (Q([1,2,3]) / 5).denom() == (Q([1,2,3]) / 5).q == 5
    ctx.pretty = False
    assert repr(Q([15,20,10])) == "fmpq_poly([15, 20, 10])"
    assert repr(Q([15,20,10]) / 25) == "fmpq_poly([3, 4, 2], 5)"
    ctx.pretty = True
    assert str(Q([3,4,2],5)) == "2/5*x^2 + 4/5*x + 3/5"
    a = Q([2,2,3],4)
    assert a[2] == flint.fmpq(3,4)
    assert a[-1] == flint.fmpq(0)
    a[2] = 4
    def set_bad():
        a[-1] = 2
    assert raises(set_bad, ValueError)
    assert a == Q([1,1,8],2)
    p = Q([3,4,5],7)
    assert p(2) == flint.fmpq(31,7)
    assert p(flint.fmpq(2,3)) == flint.fmpq(71,63)
    assert p(Z([1,-1])) == Q([12,-14,5],7)
    assert p(flint.fmpq_poly([2,3],5)) == flint.fmpq_poly([27,24,9],7*5)
    assert raises(lambda: p([]), TypeError)
    assert Q([1,2,3]).derivative() == Q([2,6])
    assert Q([1,2,3]).integral() == Q([0,1,1,1])
    assert Q([1,2,1]).gcd(Q([1,1])) == Q([1,1])
    assert Q([1,2,1]).xgcd(Q([1,1])) == (Q([1,1]), 0, 1)
    assert raises(lambda: Q([1,2,1]).gcd([]), TypeError)
    assert raises(lambda: Q([1,2,1]).xgcd([]), TypeError)
    assert Q([1,2,1]).factor() == (1, [(Q([1,1]), 2)])
    assert Q.bernoulli_poly(3) == Q([0,1,-3,2],2)
    assert Q.euler_poly(3) == Q([1,0,-6,4],4)
    assert Q.legendre_p(3) == Q([0,-3,0,5],2)
    assert Q([]).complex_roots() == []
    assert Q([1]).complex_roots() == []
    [(r,m)] = Q([1,1]).complex_roots()
    assert m == 1
    assert r.overlaps(-1)
    assert str(Q([1,2]).roots()) == "[(-1/2, 1)]"
    assert Q([2,1]).roots() == [(-2, 1)]

def test_fmpq_mat():
    Q = flint.fmpq_mat
    Z = flint.fmpz_mat
    assert Q(1,2,[3,4]) == Z(1,2,[3,4])
    assert Q(1,2,[3,4]) != Z(1,2,[5,4])
    assert Q(1,2,[3,4]) != Q(1,2,[5,4])
    assert Q(Q(1,2,[3,4])) == Q(1,2,[3,4])
    assert Q(Z(1,2,[3,4])) == Q(1,2,[3,4])
    assert Q(2,3,[1,2,3,4,5,6]) + Q(2,3,[4,5,6,7,8,9]) == Q(2,3,[5,7,9,11,13,15])
    assert Q(2,3,[1,2,3,4,5,6]) - Q(2,3,[4,5,6,7,8,9]) == Q(2,3,[-3,-3,-3,-3,-3,-3])
    assert Q(2,3,[1,2,3,4,5,6]) * Q(3,2,[4,5,6,7,8,9]) == Q(2,2,[40,46,94,109])
    assert Q(2,3,[1,2,3,4,5,6]) * Z(3,2,[4,5,6,7,8,9]) == Q(2,2,[40,46,94,109])
    assert Z(2,3,[1,2,3,4,5,6]) * Q(3,2,[4,5,6,7,8,9]) == Q(2,2,[40,46,94,109])
    assert -Q(2,1,[2,5]) == Q(2,1,[-2,-5])
    assert +Q(1,1,[3]) == Z(1,1,[3])
    assert (Q(1,1,[1]) == 1) is False
    assert (Q(1,1,[1]) != 1) is True
    assert (1 == Q(1,1,[1])) is False
    assert (1 != Q(1,1,[1])) is True
    assert Q(1,2,[3,4]) * 2 == Q(1,2,[6,8])
    assert Q(1,2,[3,4]) * flint.fmpq(1,3) == Q(1,2,[1,flint.fmpq(4,3)])
    assert Q(1,2,[3,4]) * flint.fmpq(5,3) == Q(1,2,[5,flint.fmpq(20,3)])
    assert 2 * Q(1,2,[3,4]) == Q(1,2,[6,8])
    assert flint.fmpq(1,3) * Q(1,2,[3,4]) == Q(1,2,[1,flint.fmpq(4,3)])
    M = Q([[1,2],[3,4]])
    assert M ** -1 == Q([[-4,2],[3,-1]]) / 2
    assert M ** 0 == Q([[1,0],[0,1]])
    assert M ** 1 == M
    assert M ** 2 == Q([[7,10],[15,22]])
    assert M ** 12 == Q([[138067399, 201223170],[301834755, 439902154]])
    M = Q([[1,2],[2,4]])
    assert raises(lambda: M ** -1, ZeroDivisionError)
    assert Q(1,2,[3,4]) / 2 == Q(1,2,[flint.fmpq(3,2),2])
    assert Q(1,2,[3,4]) / flint.fmpq(2,3) == Q(1,2,[flint.fmpq(9,2),6])
    assert Q(3,2,range(6)).table() == Z(3,2,range(6)).table()
    assert Q(3,2,range(6)).entries() == Z(3,2,range(6)).entries()
    assert Q(3,2,range(6)).nrows() == 3
    assert Q(3,2,range(6)).ncols() == 2
    assert Q(2,2,[3,7,4,5]).det() == -13
    assert (Q(2,2,[3,7,4,5]) / 5).det() == flint.fmpq(-13,25)
    assert raises(lambda: Q(1,2,[1,2]).det(), ValueError)
    assert Q(2,2,[1,2,3,4]).inv().inv() == Q(2,2,[1,2,3,4])
    assert raises(lambda: Q(2,2,[1,1,1,1]).inv(), ZeroDivisionError)
    assert raises(lambda: Q(2,1,[1,1]).inv(), ValueError)
    assert raises(lambda: Q([1]), TypeError)
    assert raises(lambda: Q([[1],[2,3]]), ValueError)
    assert raises(lambda: Q(None), TypeError)
    assert Q([[1,2,3],[4,5,6]]) == Q(2,3,[1,2,3,4,5,6])
    assert raises(lambda: Q(2,3,[1,2,3,4,5]), ValueError)
    assert raises(lambda: Q([[1,2,3],[4,[],6]]), TypeError)
    assert raises(lambda: Q(2,3,[1,2,3,4,[],6]), TypeError)
    assert raises(lambda: Q(2,3,[1,2],[3,4]), ValueError)
    assert bool(Q([[1]])) is True
    assert bool(Q([[0]])) is False
    assert raises(lambda: Q([[1]]) < Q([[0]]), TypeError)
    M = Q([[1,2],[3,4]])
    assert M[0,1] == 2
    M[0,1] = -1
    assert M[0,1] == -1
    # XXX: Negative indices should probably be allowed
    def set_bad(i):
        M[i,0] = -1
    raises(lambda: M[-1,0], ValueError)
    raises(lambda: M[0,-1], ValueError)
    raises(lambda: set_bad(-1), ValueError)
    # XXX: Should be IndexError
    raises(lambda: M[2,0], ValueError)
    raises(lambda: M[0,2], ValueError)
    raises(lambda: set_bad(2), ValueError)
    assert Q([[1,2,3],[4,5,6]]).transpose() == Q([[1,4],[2,5],[3,6]])
    raises(lambda: M + [], TypeError)
    raises(lambda: M - [], TypeError)
    raises(lambda: M * [], TypeError)
    raises(lambda: M / [], TypeError)
    raises(lambda: [] / M, TypeError)
    raises(lambda: [] + M, TypeError)
    raises(lambda: [] - M, TypeError)
    raises(lambda: [] * M, TypeError)
    # XXX: Maybe a ShapeError?
    raises(lambda: Q(1,2,[3,4]) + Q(1,3,[5,6,7]), ValueError)
    raises(lambda: Q(1,2,[3,4]) - Q(1,3,[5,6,7]), ValueError)
    raises(lambda: Q(1,2,[3,4]) * Q(1,3,[5,6,7]), ValueError)
    raises(lambda: Q(1,2,[3,4]) * Z(1,3,[5,6,7]), ValueError)
    raises(lambda: Z(1,2,[3,4]) * Q(1,3,[5,6,7]), ValueError)
    A = Q([[3,4],[5,7]]) / 11
    X = Q([[1,2],[3,4]])
    B = A*X
    assert A.solve(B) == X
    for algorithm in None, "fflu", "dixon":
        assert A.solve(B, algorithm=algorithm) == X
    assert raises(lambda: A.solve(B, algorithm="invalid"), ValueError)
    assert raises(lambda: A.solve(None), TypeError)
    assert raises(lambda: A.solve([1,2]), TypeError)
    assert raises(lambda: A.solve(Q([[1,2]])), ValueError)
    assert raises(lambda: Q([[1,2],[2,4]]).solve(Q([[1],[2]])), ZeroDivisionError)
    M = Q([[1,2,3],[flint.fmpq(1,2),5,6]])
    Mcopy = Q(M)
    Mrref = Q([[1,0,flint.fmpq(3,4)],[0,1,flint.fmpq(9,8)]])
    assert M.rref() == (Mrref, 2)
    assert M != Mrref
    assert M == Mcopy
    assert M.rref(inplace=True) == (Mrref, 2)
    assert M == Mrref
    assert M != Mcopy
    assert Q.hilbert(1, 2) == Q([[1,flint.fmpq(1,2)]])
    M2 = Q([[2, 4, 6], [8, 10, 12]]) / 4
    assert M2.numer_denom() == (Q([[1,2,3],[4,5,6]]), 2)
    half = flint.fmpq(1,2)
    M3 = Q([[half,0,0],[0,half,1],[0,0,half]])
    assert M3.charpoly() == flint.fmpq_poly([-1,6,-12,8]) / 8
    assert M3.minpoly() == flint.fmpq_poly([1,-4,4]) / 4

def test_fmpq_series():
    Qp = flint.fmpq_poly
    Q = flint.fmpq_series
    Zp = flint.fmpz_poly
    Z = flint.fmpz_series
    ctx = flint.ctx
    assert ctx.cap == 10
    s1 = Q([1,2])
    s2 = Q([1,2])
    s3 = Q([1,1])
    s4 = Q([1,2],1,11)
    p1 = Qp([1,2])
    sz1 = Z([1,2])
    sz2 = Z([1,1])
    sz3 = Z([1,1],11)
    assert s1._equal_repr(s1) is True
    assert s1._equal_repr(s2) is True
    assert s1._equal_repr(s3) is False
    assert s1._equal_repr(s4) is False
    assert s1._equal_repr(p1) is False
    assert s1._equal_repr(sz1) is False
    assert s1._equal_repr(sz2) is False
    assert s1._equal_repr(sz3) is False
    assert Q([1])._equal_repr(flint.fmpq(1)) is False
    assert Q([1])._equal_repr(1) is False
    # XXX: this gives a core dump:
    # s = Q([1,2])
    # s[10**10] = 1
    assert Q([])._equal_repr(Q([0]))
    assert not Q([1])._equal_repr(Q([0]))
    assert Q(Q([1]))._equal_repr(Q([1]))
    assert Q(Qp([1]))._equal_repr(Q([1]))
    assert Q(Zp([1]))._equal_repr(Q([1]))
    assert Q(Z([1]))._equal_repr(Q([1]))
    assert Q(1)._equal_repr(Q([1]))
    assert Q([1],1)._equal_repr(Q([1]))
    assert Q([1],2)._equal_repr(Q([flint.fmpq(1,2)]))
    assert not Q([1],1,10)._equal_repr(Q([1],1,11))
    assert Q([1,2],3)._equal_repr(Q([flint.fmpq(1,3), flint.fmpq(2,3)]))
    assert raises(lambda: Q([1],[]), TypeError)
    assert raises(lambda: Q([1],0), ZeroDivisionError)
    assert raises(lambda: Q([1]) < Q([1]), TypeError)
    assert len(Q([1,2])) == 2
    assert Q([1,2]).length() == 2
    s5 = Q([1,2])
    assert s5[1] == 2
    assert s5[2] == 0
    assert s5[-1] == 0
    # XXX: This goes beyond cap. Should it give an error?
    assert s5[100] == 0
    s5[2] = -1
    assert s5[2] == -1
    assert s5._equal_repr(Q([1,2,-1]))
    def set_bad():
        s5[-1] = 3
    assert raises(set_bad, ValueError)
    assert Q([1,2,1]).coeffs() == list(Q([1,2,1])) == [1,2,1]
    assert Q([1,2,1],2).coeffs() == [flint.fmpq(1,2),1,flint.fmpq(1,2)]
    assert Q([1,2,0,4]).str() == "1 + 2*x + 4*x^3 + O(x^10)"
    assert Q([1,2,0,4]).repr() == "fmpq_series([1, 2, 0, 4], 1, prec=10)"
    assert Q([],1,0).str() == "O(x^0)"
    assert Q([],1,-1).str() == "(invalid power series)"
    assert (+Q([1,2]))._equal_repr(Q([1,2]))
    assert (-Q([1,2]))._equal_repr(Q([-1,-2]))
    assert (Q([1,2]) + Q([3,4,5]))._equal_repr(Q([4,6,5]))
    assert (Q([1,2]) + 1)._equal_repr(Q([2,2]))
    assert (Q([1,2]) + Qp([3,4,5]))._equal_repr(Q([4,6,5]))
    assert (1 + Q([1,2]))._equal_repr(Q([2,2]))
    assert (Qp([1,2]) + Q([3,4,5]))._equal_repr(Q([4,6,5]))
    assert raises(lambda: Q([1,2]) + [], TypeError)
    assert raises(lambda: [] + Q([1,2]), TypeError)
    assert (Q([1,2]) - Q([3,5]))._equal_repr(Q([-2,-3]))
    assert (Q([1,2]) - 1)._equal_repr(Q([0,2]))
    assert (1 - Q([1,2]))._equal_repr(Q([0,-2]))
    assert raises(lambda: [] - Q([1,2]), TypeError)
    assert raises(lambda: Q([1,2]) - [], TypeError)
    assert (Q([1,2]) * Q([1,2]))._equal_repr(Q([1,4,4]))
    assert (2 * Q([1,2]))._equal_repr(Q([2,4]))
    assert (Q([1,2]) * 2)._equal_repr(Q([2,4]))
    assert raises(lambda: [] * Q([1,2]), TypeError)
    assert raises(lambda: Q([1,2]) * [], TypeError)
    assert Q([1,2]).valuation() == 0
    assert Q([0,2]).valuation() == 1
    assert Q([0,0]).valuation() == -1
    assert (Q([1,1]) / Q([1,-1]))._equal_repr(Q([1,2,2,2,2,2,2,2,2,2]))
    assert raises(lambda: Q([1,1]) / Q([]), ZeroDivisionError)
    assert (Q([],1) / Q([1,-1]))._equal_repr(Q([],1))
    # quotient would not be a power series
    assert raises(lambda: Q([1,1]) / Q([0,1]), ValueError)
    assert (Q([1,1]) / Q([2,1]))._equal_repr(Q([512, 256, -128, 64, -32, 16, -8, 4, -2, 1], 1024))
    assert (Q([0,1,1]) / Q([0,1,-1]))._equal_repr(Q([1,2,2,2,2,2,2,2,2],1,9))
    assert (Q([2,4]) / 2)._equal_repr(Q([1,2]))
    assert (Q([1,4]) / 2)._equal_repr(Q([1,4],2))
    assert (Q([1,1]) / -1)._equal_repr(Q([-1,-1]))
    assert raises(lambda: Q([1,1]) / [], TypeError)
    assert raises(lambda: [] / Q([1,1]), TypeError)
    q = Q([1,2],3)
    assert (q ** 0)._equal_repr(Q([1]))
    assert (q ** 1)._equal_repr(q)
    assert (q ** 2)._equal_repr(Q([1,4,4],9))
    assert (q ** 3)._equal_repr(Q([1,6,12,8],27))
    assert (q ** 4)._equal_repr(Q([1, 8, 24, 32, 16], 81))
    assert (Q([1,2]) ** 2)._equal_repr(Q([1,4,4]))
    assert (Q([1,2]) ** 2)._equal_repr(Q([1,4,4]))
    assert raises(lambda: pow(Q([1,2]), 3, 5), NotImplementedError)
    assert (Q([1,2])(Q([0,1,2])))._equal_repr(Q([1,2,4]))
    assert raises(lambda: Q([1,2])(Q([1,2])), ValueError)
    assert raises(lambda: Q([1,2])([]), TypeError)
    coeffs = [0, 1, -2, 8, -40, 224, -1344, 8448, -54912, 366080]
    assert Q([0,1,2]).reversion()._equal_repr(Q(coeffs))
    # power series reversion must have valuation 1
    assert raises(lambda: Q([1,1]).reversion(), ValueError)
    assert Q([0,2,1]).reversion()._equal_repr( \
        Q([0,32768,-8192,4096,-2560,1792,-1344,1056,-858,715],65536,10))
    x = Q([0,1])
    expx = x.exp()
    assert (expx)._equal_repr(Q([362880,362880,181440,60480,15120,3024,504,72,9,1],362880))
    assert (expx.inv())._equal_repr(Q([362880,-362880,181440,-60480,15120,-3024,504,-72,9,-1], 362880))
    assert (expx.derivative())._equal_repr(Q([40320,40320,20160,6720,1680,336,56,8,1],40320,prec=9))
    assert (Q([1,1]).integral())._equal_repr(Q([0,2,1],2))
    assert (expx.sqrt())._equal_repr(\
        Q([185794560,92897280,23224320,3870720,483840,48384,4032,288,18,1],185794560))
    assert (expx.rsqrt())._equal_repr(\
        Q([185794560,-92897280,23224320,-3870720,483840,-48384,4032,-288,18,-1],185794560))
    assert (expx.log())._equal_repr(x)
    zero = Q()
    one = Q([1])
    assert (zero.exp())._equal_repr(one)
    assert (one.log())._equal_repr(zero)
    assert (x.atan())._equal_repr(Q([0,315,0,-105,0,63,0,-45,0,35],315))
    assert (x.atanh())._equal_repr(Q([0,315,0,105,0,63,0,45,0,35],315))
    assert (x.asin())._equal_repr(Q([0,40320,0,6720,0,3024,0,1800,0,1225],40320))
    assert (x.asinh())._equal_repr(Q([0,40320,0,-6720,0,3024,0,-1800,0,1225],40320))
    assert (x.sin())._equal_repr(Q([0,362880,0,-60480,0,3024,0,-72,0,1],362880))
    assert (x.cos())._equal_repr(Q([40320,0,-20160,0,1680,0,-56,0,1],40320))
    assert (x.tan())._equal_repr(Q([0,2835,0,945,0,378,0,153,0,62],2835))
    assert (x.sinh())._equal_repr(Q([0,362880,0,60480,0,3024,0,72,0,1],362880))
    assert (x.cosh())._equal_repr(Q([40320,0,20160,0,1680,0,56,0,1],40320))
    assert (x.tanh())._equal_repr(Q([0,2835,0,-945,0,378,0,-153,0,62],2835))
    # Constant term must be nonzero
    assert raises(lambda: Q([0,1]).inv(), ValueError)
    # Constant term must be 1
    assert raises(lambda: Q([2,1]).sqrt(), ValueError)
    assert raises(lambda: Q([2,1]).rsqrt(), ValueError)
    assert raises(lambda: Q([2,1]).log(), ValueError)
    assert raises(lambda: Q([]).sqrt(), ValueError)
    assert raises(lambda: Q([]).rsqrt(), ValueError)
    assert raises(lambda: Q([]).log(), ValueError)
    # Constant term must be 0
    assert raises(lambda: Q([1,1]).exp(), ValueError)
    assert raises(lambda: Q([1,1]).atan(), ValueError)
    assert raises(lambda: Q([1,1]).atanh(), ValueError)
    assert raises(lambda: Q([1,1]).asin(), ValueError)
    assert raises(lambda: Q([1,1]).asinh(), ValueError)
    assert raises(lambda: Q([1,1]).sin(), ValueError)
    assert raises(lambda: Q([1,1]).cos(), ValueError)
    assert raises(lambda: Q([1,1]).tan(), ValueError)
    assert raises(lambda: Q([1,1]).sinh(), ValueError)
    assert raises(lambda: Q([1,1]).cosh(), ValueError)
    assert raises(lambda: Q([1,1]).tanh(), ValueError)

def test_nmod():
    G = flint.nmod
    assert G(0,2) == G(2,2) == G(-2,2)
    assert G(1,2) != G(0,2)
    assert G(0,2) != G(0,3)
    assert G(3,5) == G(8,5)
    assert G(1,2) != (1,2)
    assert isinstance(hash(G(3, 5)), int)
    assert raises(lambda: G([], 3), TypeError)
    #assert G(3,5) == 8        # do we want this?
    #assert 8 == G(3,5)
    assert G(3,5) != 7
    assert 7 != G(3,5)
    assert raises(lambda: G(3,5) < G(2,5), TypeError)
    assert bool(G(0,5)) is False
    assert bool(G(2,5)) is True
    assert G(-3,5) == -G(3,5) == G(2,5) == +G(2,5)
    assert G(2,5) + G(1,5) == G(3,5)
    assert G(2,5) + 1 == G(3,5)
    assert 1 + G(2,5) == G(3,5)
    assert G(2,5) - G(3,5) == G(4,5)
    assert G(2,5) - 3 == G(4,5)
    assert 3 - G(2,5) == G(1,5)
    assert G(2,5) * G(3,5) == G(1,5)
    assert G(2,5) * 3 == G(1,5)
    assert 3 * G(2,5) == G(1,5)
    assert G(3,17) / G(2,17) == G(10,17)
    assert G(3,17) / 2 == G(10,17)
    assert 3 / G(2,17) == G(10,17)
    assert G(0,3) / G(1,3) == G(0,3)
    assert G(3,17) * flint.fmpq(11,5) == G(10,17)
    assert G(3,17) / flint.fmpq(11,5) == G(6,17)
    assert raises(lambda: G(flint.fmpq(2, 3), 3), ZeroDivisionError)
    assert raises(lambda: G(2,5) / G(0,5), ZeroDivisionError)
    assert raises(lambda: G(2,5) / 0, ZeroDivisionError)
    assert G(1,6) / G(5,6) == G(5,6)
    assert raises(lambda: G(1,6) / G(3,6), ZeroDivisionError)
    assert G(1,3) ** 2 == G(1,3)
    assert G(2,3) ** flint.fmpz(2) == G(1,3)
    assert ~G(2,7) == G(2,7) ** -1 == G(4,7)
    assert raises(lambda: G(3,6) ** -1, ZeroDivisionError)
    assert raises(lambda: ~G(3,6), ZeroDivisionError)
    assert raises(lambda: pow(G(1,3), 2, 7), TypeError)
    assert G(flint.fmpq(2, 3), 5) == G(4,5)
    assert raises(lambda: G(2,5) ** G(2,5), TypeError)
    assert raises(lambda: flint.fmpz(2) ** G(2,5), TypeError)
    assert raises(lambda: G(2,5) + G(2,7), ValueError)
    assert raises(lambda: G(2,5) - G(2,7), ValueError)
    assert raises(lambda: G(2,5) * G(2,7), ValueError)
    assert raises(lambda: G(2,5) / G(2,7), ValueError)
    assert raises(lambda: G(2,5) + [], TypeError)
    assert raises(lambda: G(2,5) - [], TypeError)
    assert raises(lambda: G(2,5) * [], TypeError)
    assert raises(lambda: G(2,5) / [], TypeError)
    assert raises(lambda: G(2,5) ** [], TypeError)
    assert raises(lambda: [] + G(2,5), TypeError)
    assert raises(lambda: [] - G(2,5), TypeError)
    assert raises(lambda: [] * G(2,5), TypeError)
    assert raises(lambda: [] / G(2,5), TypeError)
    assert raises(lambda: [] ** G(2,5), TypeError)
    assert G(3,17).modulus() == 17
    assert str(G(3,5)) == "3"
    assert G(3,5).repr() == "nmod(3, 5)"

def test_nmod_poly():
    N = flint.nmod
    P = flint.nmod_poly
    Z = flint.fmpz_poly
    assert P([],17) == P([0],17)
    assert P([1,2,3],17) == P([1,2,3],17)
    assert P([1,2,3],17) != P([1,2,3],15)
    assert P([1,2,3],17) != P([1,2,4],15)
    assert P([1,2,3],17) != 1
    assert P([1,2,3],17) != Z([1,2,3])
    assert raises(lambda: P([1,2],3) < P([1,2],3), TypeError)
    assert P(Z([1,2,3]),17) == P([1,2,3],17)
    assert P([1,2,N(3,17)],17) == P([1,2,3],17)
    assert P(P([1,2],17),17) == P([1,2],17)
    assert raises(lambda: P(P([1,2],17),13), ValueError)
    assert raises(lambda: P([1,2,[]],17), TypeError)
    assert raises(lambda: P([1,2,flint.nmod(3,15)],17), ValueError)
    assert raises(lambda: P([1,2],0), ValueError)
    assert raises(lambda: P({},3), TypeError)
    assert P([1,2,3],17).degree() == 2
    assert P([1,2,3],17).length() == 3
    assert len(P([1,2,3],17)) == 3
    assert P([1,2,3],5).coeffs() == [N(1,5),N(2,5),N(3,5)]
    assert P([1,2,3],17) + 2 == P([3,2,3],17)
    assert 2 + P([1,2,3],17) == P([3,2,3],17)
    assert P([1,2,3],17) + P([3,4,5],17) == P([4,6,8],17)
    assert P([1,2,3],17) + P([3,4,5],17) == P([4,6,8],17)
    assert P([1,2,3],17) - 2 == P([16,2,3],17)
    assert 2 - P([1,2,3],17) == -P([16,2,3],17)
    assert +P([1,2,3],17) == P([1,2,3],17)
    assert P([1,2,3],17) - P([3,4,6],17) == P([15,15,14],17)
    assert P([1,2,3],17) * 2 == P([2,4,6],17)
    assert 2 * P([1,2,3],17) == P([2,4,6],17)
    assert P([1,2,3],17) * P([1,2,3],17) == P([1,4,10,12,9], 17)
    assert P([1,2,3],17) * Z([1,2,3]) == P([1,4,10,12,9], 17)
    assert Z([1,2,3]) * P([1,2,3],17) == P([1,4,10,12,9], 17)
    assert P([1,2,3,4,5],17) % P([2,3,4],17) == P([12,12],17)
    assert P([1,2,3,4,5],17) // P([2,3,4],17) == P([3,16,14],17)
    assert raises(lambda: P([1,2],5) // P([],5), ZeroDivisionError)
    assert raises(lambda: P([1,2],5) % P([],5), ZeroDivisionError)
    assert raises(lambda: divmod(P([1,2],5), P([],5)), ZeroDivisionError)
    assert P([1,2,3,4,5],17) ** 2 == P([1,2,3,4,5],17) * P([1,2,3,4,5],17)
    assert P([1,2,3],17) * N(3,17) == P([3,6,9],17)
    s = P([1,2,3],17)
    s2 = P([1,2,3],5)
    assert raises(lambda: s + s2, ValueError)
    assert raises(lambda: s - s2, ValueError)
    assert raises(lambda: s * s2, ValueError)
    assert raises(lambda: s // s2, ValueError)
    assert raises(lambda: s % s2, ValueError)
    assert raises(lambda: s2 + s, ValueError)
    assert raises(lambda: s2 - s, ValueError)
    assert raises(lambda: s2 * s, ValueError)
    assert raises(lambda: s2 // s, ValueError)
    assert raises(lambda: s2 % s, ValueError)
    assert raises(lambda: s + [], TypeError)
    assert raises(lambda: s - [], TypeError)
    assert raises(lambda: s * [], TypeError)
    assert raises(lambda: s // [], TypeError)
    assert raises(lambda: s % [], TypeError)
    assert raises(lambda: [] + s, TypeError)
    assert raises(lambda: [] - s, TypeError)
    assert raises(lambda: [] * s, TypeError)
    assert raises(lambda: [] // s, TypeError)
    assert raises(lambda: [] % s, TypeError)
    assert raises(lambda: pow(P([1,2],3), 3, 4), NotImplementedError)
    assert str(P([1,2,3],17)) == "3*x^2 + 2*x + 1"
    assert P([1,2,3],17).repr() == "nmod_poly([1, 2, 3], 17)"
    p = P([3,4,5],17)
    assert p(14) == N(2,17)
    assert p(P([1,2,3],17)) == P([12,11,11,9,11],17)
    assert raises(lambda: p({}), TypeError)
    p2 = P([3,4,5],17)
    assert p2[1] == N(4,17)
    assert p2[-1] == N(0,17)
    p2[1] = N(2,17)
    assert p2 == P([3,2,5],17)
    p2[1] = 6
    assert p2 == P([3,6,5],17)
    def set_bad1():
        p2[-1] = 3
    def set_bad2():
        p2[2] = []
    assert raises(set_bad1, ValueError)
    assert raises(set_bad2, TypeError)
    assert bool(P([], 5)) is False
    assert bool(P([1], 5)) is True
    assert P([1,2,1],3).gcd(P([1,1],3)) == P([1,1],3)
    raises(lambda: P([1,2],3).gcd([]), TypeError)
    raises(lambda: P([1,2],3).gcd(P([1,2],5)), ValueError)
    p3 = P([1,2,3,4,5,6],7)
    f3 = (N(6,7), [(P([6, 1],7), 5)])
    assert p3.factor() == f3
    # XXX: factor ignores an invalid algorithm string
    for alg in [None, 'berlekamp', 'cantor-zassenhaus']:
        assert p3.factor(alg) == f3
        assert p3.factor(algorithm=alg) == f3
    assert P([1], 11).roots() == []
    assert P([1, 2, 3], 11).roots() == [(8, 1), (6, 1)]
    assert P([1, 6, 1, 8], 11).roots() == [(5, 3)]

def test_nmod_mat():
    M = flint.nmod_mat
    G = flint.nmod
    Z = flint.fmpz_mat
    a = M(2,3,[1,2,3,4,5,6],17)
    b = M(2,3,[4,5,6,7,8,9],17)
    assert a == a
    assert a == M(a)
    assert a != b
    assert a.nrows() == 2
    assert a.ncols() == 3
    assert a.entries() == [G(x,17) for x in [1,2,3,4,5,6]]
    assert a.table() == [[G(x,17) for x in [1,2,3]], [G(x,17) for x in [4,5,6]]]
    assert (a + b).entries() == [G(x,17) for x in [5,7,9,11,13,15]]
    assert raises(a.det, ValueError)
    assert +a == a
    assert -a == M(2,3,[-1,-2,-3,-4,-5,-6],17)
    c = M(2,2,[1,2,3,4],17)
    assert c.det() == G(-2,17)
    assert raises(lambda: a + c, ValueError)
    assert (a * 3).entries() == [G(x,17) for x in [3,6,9,12,15,18]]
    assert (3 * a).entries() == [G(x,17) for x in [3,6,9,12,15,18]]
    assert (a * long(3)).entries() == [G(x,17) for x in [3,6,9,12,15,18]]
    assert (long(3) * a).entries() == [G(x,17) for x in [3,6,9,12,15,18]]
    assert (a * flint.fmpz(3)).entries() == [G(x,17) for x in [3,6,9,12,15,18]]
    assert (flint.fmpz(3) * a).entries() == [G(x,17) for x in [3,6,9,12,15,18]]
    assert M(2,2,[1,1,2,2],17).rank() == 1
    assert M(Z(2,2,[1,2,3,4]),17) == M(2,2,[1,2,3,4],17)
    A = M(5,3,Z.randbits(5,3,5).entries(),17)
    B = M(3,7,Z.randtest(3,7,5).entries(),17)
    C = M(7,2,Z.randtest(7,2,5).entries(),17)
    assert A*(B*C) == (A*B)*C
    assert bool(M(2,2,[0,0,0,0],17)) == False
    assert bool(M(2,2,[0,0,0,1],17)) == True
    ctx.pretty = False
    assert repr(M(2,2,[1,2,3,4],17)) == 'nmod_mat(2, 2, [1, 2, 3, 4], 17)'
    ctx.pretty = True
    assert str(M(2,2,[1,2,3,4],17)) == '[1, 2]\n[3, 4]'
    assert repr(M(2,2,[1,2,3,4],17)) == '[1, 2]\n[3, 4]'
    assert M(1,2,[3,4],17) / 3 == M(1,2,[3,4],17) * (~G(3,17))
    assert M(2,2,[1,2,3,4], 17).inv().det() == ~(M(2,2,[1,2,3,4], 17).det())
    assert M(2,2,[1,2,3,4], 17).inv().inv() == M(2,2,[1,2,3,4], 17)
    assert M(2,2,[0,1,2,3],17) * M(2, 2, [2,3,4,5], 17) == M(2,2,[4,5,16,4],17)
    assert raises(lambda: M([1], 5), TypeError)
    assert raises(lambda: M([[1],[2,3]], 5), ValueError)
    assert raises(lambda: M([[1],[2]], 0), ValueError)
    assert raises(lambda: M(None), TypeError)
    assert raises(lambda: M(None,17), TypeError)
    assert M(2,3,17) == M(2,3,[0,0,0,0,0,0],17)
    assert raises(lambda: M(2,3,[0,0,0,0,0],17), ValueError)
    assert raises(lambda: M(2,3,[0,1],[1,2],17), ValueError)
    assert M([[1,2,3],[4,5,6]], 5) == M(2,3,[1,2,3,4,5,6], 5)
    assert raises(lambda: M([[0]],13) < M([[1]],13), TypeError)
    assert (M([[1]],17) == M([[1]],13)) is False
    assert (M([[1]],17) != M([[1]],13)) is True
    assert (M([[1]],17) == None) is False
    assert (M([[1]],17) != None) is True
    M2 = M.randtest(3,4,5)
    assert all(0 <= int(x) < 5 for x in M2.entries())
    assert (M2.nrows(), M2.ncols()) == (3, 4)
    M3 = M(2,2,[1,2,3,4],17)
    assert M3[0,1] == G(2,17)
    M3_copy = M(M3)
    M3[0,1] = -1
    assert M3[0,1] == G(-1,17)
    def set_bad(i,j):
        M3[i,j] = 2
    # XXX: negative indices should be allowed
    assert raises(lambda: M3[-1,0], ValueError)
    assert raises(lambda: M3[0,-1], ValueError)
    assert raises(lambda: set_bad(-1,0), ValueError)
    assert raises(lambda: set_bad(0,-1), ValueError)
    # XXX: Should be IndexError
    assert raises(lambda: M3[2,0], ValueError)
    assert raises(lambda: M3[0,2], ValueError)
    assert raises(lambda: set_bad(2,0), ValueError)
    assert raises(lambda: set_bad(0,2), ValueError)
    def set_bad2():
        M3[0,0] = 1.5
    assert raises(set_bad2, ValueError)
    assert raises(lambda: M3 + [], TypeError)
    assert raises(lambda: M3 - [], TypeError)
    assert raises(lambda: M3 * [], TypeError)
    assert raises(lambda: M3 / [], TypeError)
    assert raises(lambda: [] + M3, TypeError)
    assert raises(lambda: [] - M3, TypeError)
    assert raises(lambda: [] * M3, TypeError)
    assert raises(lambda: [] / M3, TypeError)
    assert raises(lambda: M([[1]],3) + M([[1]],5), ValueError)
    assert raises(lambda: M([[1]],3) - M([[1]],5), ValueError)
    assert raises(lambda: M([[1]],3) * M([[1]],5), ValueError)
    assert Z([[1]]) + M([[1]],3) == M([[2]],3)
    assert M([[1]],3) + Z([[1]]) == M([[2]],3)
    assert Z([[1]]) - M([[1]],3) == M([[0]],3)
    assert M([[1]],3) - Z([[1]]) == M([[0]],3)
    assert Z([[1]]) * M([[1]],3) == M([[1]],3)
    assert M([[1]],3) * Z([[1]]) == M([[1]],3)
    assert raises(lambda: M([[1]],3) - M([[1,2]],3), ValueError)
    assert raises(lambda: M([[1,2]],3) * M([[1,2]],3), ValueError)
    M4 = M([[1,2],[3,4]],17)
    assert M4.inv() == M([[15,1],[10,8]],17)
    assert raises(lambda: M([[1,2]],17).inv(), ValueError)
    assert raises(lambda: M([[1,2],[2,4]],17).inv(), ZeroDivisionError)
    assert M([[1,2,3],[4,5,6]],17).transpose() == M([[1,4],[2,5],[3,6]],17)
    M5 = M([[1,2],[3,4]],17)
    X = M([[1],[2]],17)
    b = M5*X
    assert M5.solve(b) == X
    assert raises(lambda: M5.solve([]), TypeError)
    assert raises(lambda: b.solve(M5), ValueError)
    assert raises(lambda: M([[1,2],[2,4]],17).solve(b), ZeroDivisionError)
    M6 = M([[1,2,3],[4,5,6]],17)
    M6_rref = M([[1,0,16],[0,1,2]],17)
    M6_copy = M(M6)
    assert M6.rref() == (M6_rref, 2)
    assert M6 == M6_copy
    assert M6.rref(inplace=True) == (M6_rref, 2)
    assert M6 == M6_rref
    M6 = M6_copy
    assert M6.nullspace() == (M([[1,15,1],[0,0,0],[0,0,0]],17).transpose(), 1)

def test_nmod_series():
    # XXX: currently no code in nmod_series.pyx
    pass

def test_arb():
    A = flint.arb
    assert A(3) > A(2.5)
    assert A(3) >= A("2.5")
    assert A(3) < A((3,1))
    assert A(3) <= A("inf")
    assert A(3) == A(3)
    assert A(3) != A(2)
    assert not (A("1.1") == A("1.1"))

def test_pickling():
    objects = [
        flint.fmpz(1),
        flint.fmpq(1,2),
        # XXX: Add pickling for everything else
    ]
    for obj in objects:
        s = pickle.dumps(obj)
        obj2 = pickle.loads(s)
        assert obj == obj2

def test_fmpz_mod():
    from flint import fmpz_mod_ctx, fmpz, fmpz_mod
    
    p_sml = 163
    p_med = 2**127 - 1
    p_big = 2**255 - 19

    F_cmp = fmpz_mod_ctx(10)
    F_sml = fmpz_mod_ctx(p_sml)
    F_med = fmpz_mod_ctx(p_med)
    F_big = fmpz_mod_ctx(p_big)

    assert F_sml.is_prime() is True
    assert F_med.is_prime() is True
    assert F_big.is_prime() is True
    assert F_cmp.is_prime() is False


    # Context tests
    assert raises(lambda: fmpz_mod_ctx("AAA"), TypeError)
    assert raises(lambda: fmpz_mod_ctx(-1), ValueError)
    assert F_sml.modulus() == p_sml
    assert F_med.modulus() == p_med
    assert F_big.modulus() == p_big

    F_big_copy = fmpz_mod_ctx(p_big)
    assert F_big_copy == F_big
    assert F_big != F_sml
    assert hash(F_big_copy) == hash(F_big)
    assert hash(F_big) != hash(F_sml)
    assert F_big_copy != F_sml
    assert F_big_copy != "A"

    assert repr(F_sml) == "fmpz_mod_ctx(163)"
    assert str(F_sml) == "Context for fmpz_mod with modulus: 163"

    # Type tests
    assert raises(lambda: fmpz_mod(1, "AAA"), TypeError)

    # Test for small, medium and large char.
    for F_test in [F_sml, F_med, F_big]:
        test_mod = int(F_test.modulus())
        test_x = (-123) % test_mod # canonical value
        test_y = ((-456) % test_mod)**2 # non-canoncial value

        test_z = F_test.random_element()
        assert int(test_z) < F_test.modulus()
        assert int(test_z) >= 0

        assert raises(lambda: F_test(F_cmp(1)), ValueError)
        assert raises(lambda: F_test("abc"), NotImplementedError)

        F_test_copy = fmpz_mod_ctx(test_mod)
        F_other = fmpz_mod_ctx(11)

        assert raises(lambda: F_test(test_x) > 0, TypeError)
        assert raises(lambda: F_test(test_x) >= 0, TypeError)
        assert raises(lambda: F_test(test_x) < 0, TypeError)
        assert raises(lambda: F_test(test_x) <= 0, TypeError)

        assert (test_x == F_test(test_x)) is True, f"{test_x}, {F_test(test_x)}"
        assert (124 != F_test(test_x)) is True
        assert (F_test(test_x) == test_x) is True
        assert (F_test(test_x) == test_x + test_mod) is True
        assert (F_test(test_x) == 1) is False
        assert (F_test(test_x) != 1) is True
        assert (F_test(test_x) == F_test(test_x)) is True
        assert (F_test(test_x) == F_test(test_x + test_mod)) is True
        assert (F_test(test_x) == F_test(1)) is False
        assert (F_test(test_x) != F_test(1)) is True
        assert (F_test(test_x) != "abc") is True

        assert (hash(F_test(test_x)) == hash(test_x)) is True
        assert (hash(F_test(F_test(test_x))) == hash(test_x)) is True
        assert (hash(F_test(test_x)) == hash(1)) is False
        assert (hash(F_test(test_x)) != hash(1)) is True
        assert (hash(F_test(test_x)) == hash(F_test(test_x))) is True
        assert (hash(F_test(test_x)) == hash(F_test(test_x + test_mod))) is True
        assert (hash(F_test(test_x)) == hash(F_test(1))) is False
        assert (hash(F_test(test_x)) != hash(F_test(1))) is True

        # Is one, zero
        assert (F_test(0) == 0) is True
        assert F_test(0).is_zero() is True
        assert not F_test(0)
        assert not F_test(test_mod)
        assert F_test(1).is_one() is True
        assert F_test(test_mod + 1).is_one() is True
        assert F_test(1).is_one() is True
        assert F_test(2).is_one() is False

        # int, str, repr
        assert str(F_test(11)) == "11"
        assert str(F_test(-1)) == str(test_mod - 1)
        assert repr(F_test(11)) == f"fmpz_mod(11, {test_mod})"
        assert repr(F_test(-1)) == f"fmpz_mod({test_mod - 1}, {test_mod})"

        assert +F_test(5) == F_test(5)

        # Arithmetic tests

        # Negation
        assert -F_test(test_x) == F_test(-test_x) == (-test_x % test_mod)
        assert -F_test(1) == F_test(-1) == F_test(test_mod - 1)

        # Addition
        assert F_test(test_x) + F_test(test_y) == F_test(test_x + test_y)
        assert F_test(test_x) + F_test_copy(test_y) == F_test(test_x + test_y)
        assert F_test(test_x) + F_test(test_y) == F_test_copy(test_x + test_y)
        assert raises(lambda: F_test(test_x) + "AAA", TypeError)

        assert F_test(test_x) + F_test(test_y) == F_test(test_y) + F_test(test_x)
        assert F_test(test_x) + test_y == F_test(test_x + test_y)
        assert test_y + F_test(test_x) == F_test(test_x + test_y)
        assert F_test(test_x) + fmpz(test_y) == F_test(test_y) + F_test(test_x)
        assert raises(lambda: F_test(test_x) + F_other(test_y), ValueError)

        # Subtraction

        assert F_test(test_x) - F_test(test_y) == F_test(test_x - test_y)
        assert F_test(test_x) - test_y == F_test(test_x - test_y)
        assert F_test(test_x) - test_y == F_test(test_x) - F_test(test_y)
        assert F_test(test_y) - test_x == F_test(test_y) - F_test(test_x)
        assert test_x - F_test(test_y) == F_test(test_x) - F_test(test_y)
        assert test_y - F_test(test_x) == F_test(test_y) - F_test(test_x)
        assert F_test(test_x) - fmpz(test_y) == F_test(test_x) - F_test(test_y)
        assert raises(lambda: F_test(test_x) - F_other(test_y), ValueError)
        assert raises(lambda: F_test(test_x) - "AAA", TypeError)
        assert raises(lambda: "AAA" - F_test(test_x), TypeError)


        # Multiplication

        assert F_test(test_x) * F_test(test_y) == (test_x * test_y) % test_mod
        assert F_test(test_x) * test_y == (test_x * test_y) % test_mod
        assert test_y * F_test(test_x) == (test_x * test_y) % test_mod

        assert F_test(1) * F_test(test_x) == F_test(1 * test_x)
        assert F_test(2) * F_test(test_x) == F_test(2 * test_x)
        assert F_test(3) * F_test(test_x) == F_test(3 * test_x)
        assert 1 * F_test(test_x) == F_test(1 * test_x)
        assert 2 * F_test(test_x) == F_test(2 * test_x)
        assert 3 * F_test(test_x) == F_test(3 * test_x)
        assert F_test(test_x) * 1 == F_test(1 * test_x)
        assert F_test(test_x) * 2 == F_test(2 * test_x)
        assert F_test(test_x) * 3 == F_test(3 * test_x)
        assert fmpz(1) * F_test(test_x) == F_test(1 * test_x)
        assert fmpz(2) * F_test(test_x) == F_test(2 * test_x)
        assert fmpz(3) * F_test(test_x) == F_test(3 * test_x)
        assert raises(lambda: F_test(test_x) * "AAA", TypeError)
        assert raises(lambda: F_test(test_x) * F_other(test_x), ValueError)

        # Exponentiation 

        assert F_test(0)**0 == pow(0, 0, test_mod)
        assert F_test(0)**1 == pow(0, 1, test_mod)
        assert F_test(0)**2 == pow(0, 2, test_mod)
        assert raises(lambda: F_test(0)**(-1), ZeroDivisionError)
        assert raises(lambda: F_test(0)**("AA"), NotImplementedError)

        assert F_test(test_x)**fmpz(0) == pow(test_x, 0, test_mod)
        assert F_test(test_x)**fmpz(1) == pow(test_x, 1, test_mod)
        assert F_test(test_x)**fmpz(2) == pow(test_x, 2, test_mod)
        assert F_test(test_x)**fmpz(3) == pow(test_x, 3, test_mod)

        assert F_test(test_x)**0 == pow(test_x, 0, test_mod)
        assert F_test(test_x)**1 == pow(test_x, 1, test_mod)
        assert F_test(test_x)**2 == pow(test_x, 2, test_mod)
        assert F_test(test_x)**3 == pow(test_x, 3, test_mod)
        assert F_test(test_x)**100 == pow(test_x, 100, test_mod)

        assert F_test(test_x)**(-1) == pow(test_x, -1, test_mod)
        assert F_test(test_x)**(-2) == pow(test_x, -2, test_mod)
        assert F_test(test_x)**(-3) == pow(test_x, -3, test_mod)
        assert F_test(test_x)**(-4) == pow(test_x, -4, test_mod)

        # Inversion

        assert raises(lambda: ~F_test(0), ZeroDivisionError)
        assert ~F_test(test_x) == pow(test_x, -1, test_mod)
        assert ~F_test(1) == pow(1, -1, test_mod)
        assert ~F_test(2) == pow(2, -1, test_mod), f"Broken!! {~F_test(2)}, {pow(2, -1, test_mod)}"

        assert F_test(1).inverse(check=False) == pow(1, -1, test_mod)
        assert F_test(2).inverse(check=False) == pow(2, -1, test_mod)
        assert F_test(test_x).inverse(check=False) == pow(test_x, -1, test_mod)

        # Division
        assert raises(lambda: F_test(1) / F_test(0), ZeroDivisionError)
        assert F_test(test_x) / F_test(test_y) == (test_x * pow(test_y, -1, test_mod)) % test_mod
        assert F_test(test_x) / fmpz(test_y) == (test_x * pow(test_y, -1, test_mod)) % test_mod
        assert F_test(test_x) / test_y == (test_x * pow(test_y, -1, test_mod)) % test_mod
        assert raises(lambda: F_test(test_x) / "AAA", TypeError)
        assert raises(lambda: "AAA" / F_test(test_x), TypeError)
        assert raises(lambda: F_other(test_x) / F_test(test_x), ValueError)
        assert raises(lambda: F_test(test_x) // F_test(test_x), TypeError)
        assert 1 / F_test(2) ==  pow(2, -1, test_mod)
        assert 1 / F_test(test_x) ==  pow(test_x, -1, test_mod)
        assert 1 / F_test(test_y) ==  pow(test_y, -1, test_mod)

        assert fmpz(test_y) / F_test(test_x) == (test_y * pow(test_x, -1, test_mod)) % test_mod
        assert test_y / F_test(test_x) == (test_y * pow(test_x, -1, test_mod)) % test_mod
            
def test_fmpz_mod_dlog():
    from flint import fmpz, fmpz_mod_ctx

    # Input modulus must be prime
    F = fmpz_mod_ctx(4)
    g, a = F(1), F(2)
    assert raises(lambda: g.discrete_log(a), NotImplementedError)

    # Moduli must match
    F1, F2 = fmpz_mod_ctx(2), fmpz_mod_ctx(3)
    g = F1(2)
    a = F2(4)
    assert raises(lambda: g.discrete_log(a), ValueError)

    # Need to use either fmpz_mod or something which can be case to
    # fmpz
    assert raises(lambda: g.discrete_log("A"), TypeError)

    F = fmpz_mod_ctx(163)
    g = F(2)
    a = g**123
    
    assert 123 == g.discrete_log(a)

    a_int = pow(2, 123, 163)
    a_fmpz = fmpz(a_int)
    assert 123 == g.discrete_log(a_int)
    assert 123 == g.discrete_log(a_fmpz)

    # Randomised testing with smooth large modulus
    e2, e3 = 92, 79
    p = 2**e2 * 3**e3 + 1
    F = fmpz_mod_ctx(p)

    import random
    for _ in range(10):
        g = F(random.randint(0,p))
        for _ in range(10):
            i = random.randint(0,p)
            a = g**i
            x = g.discrete_log(a)
            assert g**x == a

def test_fmpz_mod_poly():
    from flint import fmpz_poly, fmpz_mod_poly, fmpz_mod_poly_ctx, fmpz_mod_ctx, fmpz

    # fmpz_mod_poly_ctx tests
    F = fmpz_mod_ctx(11)
    R1 = fmpz_mod_poly_ctx(F)
    R2 = fmpz_mod_poly_ctx(11)
    R3 = fmpz_mod_poly_ctx(13)

    assert raises(lambda: fmpz_mod_ctx("AAA"), TypeError)
    assert raises(lambda: fmpz_mod_ctx(-1), ValueError)
    assert (R1 == R1) is True
    assert (R1 != R1) is False
    assert (R1 == R2) is True
    assert (R1 != R2) is False
    assert (R1 != R3) is True
    assert (R1 == R3) is False
    assert (R1 != "AAA") is True
    assert (R1 == "AAA") is False

    assert (hash(R1) == hash(R1)) is True
    assert (hash(R1) == hash(R2)) is True
    assert (hash(R1) != hash(R3)) is True

    assert str(R1) == "Context for fmpz_mod_poly with modulus: 11"
    assert str(R1) == str(R2)
    assert repr(R3) == "fmpz_mod_poly_ctx(13)"

    assert R1.modulus() == 11
    
    assert R1.is_prime()
    assert R1.zero() == 0
    assert R1.one() == 1
    assert R1.gen() == R1([0,1])

    # Random testing
    f = R1.random_element()
    assert f.degree() == 3
    f = R1.random_element(degree=5, monic=True)
    assert f.degree() == 5
    assert f.is_monic()
    f = R1.random_element(degree=100, irreducible=True)
    assert f.degree() == 100
    assert f.is_irreducible()
    f = R1.random_element(degree=1, monic=True, irreducible=True)
    assert f.degree() == 1
    assert f.is_irreducible()
    assert f.is_monic()
    assert raises(lambda: R1.random_element(degree=-123), ValueError)
    assert raises(lambda: R1.random_element(monic="A"), ValueError)
    assert raises(lambda: R1.random_element(irreducible="A"), ValueError)


    # Conversion tests
    F = fmpz_mod_ctx(11)
    F_other = fmpz_mod_ctx(10)
    R = fmpz_mod_poly_ctx(F)
    R_other = fmpz_mod_poly_ctx(F_other)

    assert raises(lambda: fmpz_mod_poly(1, "A"), TypeError) # Need a valid context
    assert raises(lambda: R(R_other([1,2,3])), ValueError), f"{R(R_other([1,2,3])) = }" # moduli must match
    assert raises(lambda: R(F_other(2)), ValueError) # moduli must match
    assert raises(lambda: R([F(1), F_other(2)]), ValueError) # moduli must match
    assert raises(lambda: R([F(1), "A"]), TypeError) # need to be able to cast to fmpz_mod

    f1 = R([int(-1),int(-2),int(-3)])
    f2 = R([fmpz(-1),fmpz(-2),fmpz(-3)])
    f3 = R([F(-1),F(-2),F(-3)])
    f4 = R(fmpz_poly([-1, -2, -3]))
    f5 = R(f4)

    assert str(f1) == "8*x^2 + 9*x + 10"
    assert str(f2) == "8*x^2 + 9*x + 10"
    assert str(f3) == "8*x^2 + 9*x + 10"
    assert str(f4) == "8*x^2 + 9*x + 10"
    assert str(f5) == "8*x^2 + 9*x + 10"

    f1 = R(5)
    f2 = R(fmpz(6))
    f3 = R(F(7))
    assert str(f1) == "5"
    assert str(f2) == "6"
    assert str(f3) == "7"

    # Printing
    f = R([5, 6, 7, 8])
    assert str(f) == "8*x^3 + 7*x^2 + 6*x + 5"
    # assert repr(f) == "fmpz_mod_poly([5, 6, 7, 8], fmpz_mod_poly_ctx(11))"

    # Get and Set tests
    f = R([5, 6, 7, 8])
    assert f[0] == 5
    assert repr(f[0]) == "fmpz_mod(5, 11)"
    f[0] = 7
    assert repr(f[0]) == "fmpz_mod(7, 11)"
    assert str(f) == "8*x^3 + 7*x^2 + 6*x + 7"

    # TODO: currently repr does pretty printing
    # just like str, we should address this. Mainly, 
    # the issue is we want nice `repr` behaviour in
    # interactive shells, which currently is why this
    # choice has been made
    assert str(f) == repr(f)

    assert f[-1] == 0
    assert raises(lambda: f.__setitem__(-1, 1), ValueError)
    assert raises(lambda: f.__setitem__(1, "A"), TypeError)


    # Comparisons
    f1 = R([1,2,3])
    f2 = R([12,13,14])
    f3 = R([4,5,6])
    f4 = R([3])

    assert (f1 == f2) is True
    assert (f1 != f3) is True
    assert (f1 != "1") is True
    assert (f4 == 3) is True
    assert (hash(f1) == hash(f2)) is True
    assert raises(lambda: f1 > f2, TypeError)
    assert raises(lambda: f1 >= f2, TypeError)
    assert raises(lambda: f1 < f2, TypeError)
    assert raises(lambda: f1 <= f2, TypeError)

    assert len(f1) == f1.length() == 3
    assert f1.degree() == 2

    f1 = R([0])
    f2 = R([1])
    f3 = R([0, 1])

    assert f1.is_zero() is True
    assert f2.is_one() is True
    assert f3.is_gen() is True

    # Arithmetic
    p_sml = 163
    p_med = 2**127 - 1
    p_big = 2**255 - 19

    F_sml = fmpz_mod_ctx(p_sml)
    F_med = fmpz_mod_ctx(p_med)
    F_big = fmpz_mod_ctx(p_big)
    
    R_sml = fmpz_mod_poly_ctx(F_sml)
    R_med = fmpz_mod_poly_ctx(F_med)
    R_big = fmpz_mod_poly_ctx(F_big)

    F_cmp = fmpz_mod_ctx(10)
    R_cmp = fmpz_mod_poly_ctx(F_cmp)
    f_cmp = R_cmp([1,2,3,4,5])
    f_bad = R_cmp([2,2,2,2,2])

    for (F_test, R_test) in [(F_sml, R_sml), (F_med, R_med), (F_big, R_big)]:
        
        f = R_test([-1,-2])
        g = R_test([-3,-4])

        # pos, neg
        assert f is +f
        assert -f == R_test([1,2])
        
        # add
        assert raises(lambda: f + f_cmp, ValueError)
        assert raises(lambda: f + "AAA", TypeError)
        assert raises(lambda: "AAA" + f, TypeError)
        assert f + g == R_test([-4,-6])
        assert f + 1 ==  R_test([0,-2])
        assert f + fmpz(1) ==  R_test([0,-2])
        assert f + F_test(1) ==  R_test([0,-2])
        assert 1 + f ==  R_test([0,-2])
        assert fmpz(1) + f ==  R_test([0,-2])
        assert F_test(1) + f ==  R_test([0,-2])

        # sub
        assert raises(lambda: f - f_cmp, ValueError)
        assert raises(lambda: f - "AAA", TypeError)
        assert raises(lambda: "AAA" - f, TypeError)
        assert f - g == R_test([2, 2])
        assert f - 1 ==  R_test([-2,-2])
        assert f - fmpz(1) ==  R_test([-2,-2])
        assert f - F_test(1) ==  R_test([-2,-2])
        assert 1 - f ==  R_test([2, 2])
        assert fmpz(1) - f ==  R_test([2, 2])
        assert F_test(1) - f ==  R_test([2, 2])

        # mul
        assert raises(lambda: f * f_cmp, ValueError)
        assert raises(lambda: f * "AAA", TypeError)
        assert raises(lambda: "AAA" * f, TypeError)
        assert f * g == R_test([3, 4 + 6, 8])
        assert f * 2 ==  R_test([-2,-4])
        assert f * fmpz(2) ==  R_test([-2,-4])
        assert f * F_test(2) ==  R_test([-2,-4])
        assert 2 * f ==  R_test([-2,-4])
        assert fmpz(2) * f ==  R_test([-2,-4])
        assert F_test(2) * f ==  R_test([-2,-4])

        # true div
        assert raises(lambda: f / f_cmp, ValueError)
        assert raises(lambda: f / "AAA", TypeError)
        assert raises(lambda: "AAA" / f, TypeError)
        assert (f * g) / g == f
        assert (f + f) / 2  ==  f
        assert (f + f) / fmpz(2)  ==  f
        assert (f + f) / F_test(2)  ==  f
        assert 2 / R_test(2) == 1
        assert raises(lambda: f / g, ValueError)

        # floor div
        assert raises(lambda: 1 // f_bad, ValueError)
        assert raises(lambda: f // f_cmp, ValueError)
        assert raises(lambda: f // "AAA", TypeError)
        assert raises(lambda: "AAA" // f, TypeError)
        assert (f * g) // g == f
        assert (f + f) // 2  ==  f
        assert (f + f) // fmpz(2)  ==  f
        assert (f + f) // F_test(2)  ==  f
        assert 2 // R_test(2) == 1        
        assert (f + 1) // f == 1

        # pow
        assert raises(lambda: f**(-2), ValueError)
        assert f*f == f**2
        assert f*f == f**fmpz(2)

        # Shifts
        assert R_test([1,2,3]) << 3 == R_test([0,0,0,1,2,3])
        assert R_test([1,2,3]) >> 1 == R_test([2,3])

        # Mod
        assert raises(lambda: f % f_bad, ValueError)
        assert raises(lambda: 123 % f_bad, ValueError)
        assert raises(lambda: f % "AAA", TypeError)
        assert raises(lambda: tuple() % f, TypeError), f'{"AAA" % f = }'

        assert f % 1 == 0
        assert R_test.one() % 1 == 0
        assert 100 % R_test.one() == 0
        assert (f*g + 1) % f == 1
        assert (f*g + g) % f == (g % f)
        assert f % R_test([0,1]) == f.constant_coefficient()

        # Evaluation
        h = R_test([0, 1])
        assert h(1) == 1
        assert h(-1) == R_test.modulus() - 1
        h = R_test([0, 0, 1])
        assert h(1) == h(-1)
        assert raises(lambda: h("AAA"), TypeError)

        # Reverse
        assert raises(lambda: h.reverse(degree=-100), ValueError)
        assert R_test([-1,-2,-3]).reverse() == R_test([-3,-2,-1])

        # monic
        assert raises(lambda: f_bad.monic(), ValueError)
        assert R_test([1,2]).monic() == R_test([1 / F_test(2), 1])
        assert R_test([1,2]).monic(check=False) == R_test([1 / F_test(2), 1])

        # Square
        assert f*f == f**2 == f.square()

        # mulmod
        assert f.mulmod(f, g) == (f*f) % g
        assert raises(lambda: f.mulmod(f, "AAA"), TypeError)
        assert raises(lambda: f.mulmod("AAA", g), TypeError)

        # powmod
        assert f.powmod(2, g) == (f*f) % g
        assert raises(lambda: f.powmod(2, "AAA"), TypeError)

        # divrem
        S, T = f.divrem(g)
        assert S*g + T == f
        assert raises(lambda: f.divrem("AAA"), TypeError)
        assert raises(lambda: f_bad.divrem(f_bad), ValueError)

        # gcd
        assert raises(lambda: f_cmp.gcd(f_cmp), NotImplementedError)
        assert raises(lambda: f.gcd("f"), TypeError)

        # xgcd
        assert raises(lambda: (f_cmp).xgcd(f_cmp), ValueError)
        assert raises(lambda: (f).xgcd("f_cmp"), TypeError)


        # disc.
        assert raises(lambda: (f_cmp).discriminant(), NotImplementedError)

        # Radical
        assert raises(lambda: (f_cmp).radical(), NotImplementedError)

        # inverse_mod
        f_inv = f.inverse_mod(g)
        assert (f * f_inv) % g == 1
        assert raises(lambda: f.inverse_mod("AAA"), TypeError)
        assert raises(lambda: (f_cmp).inverse_mod(f_cmp), ValueError)

        f_inv = f.inverse_series_trunc(2)
        assert (f * f_inv) % R_test([0,0,1]) == 1
        assert raises(lambda: R_cmp([0,0,1]).inverse_series_trunc(2), ValueError)

        # Resultant
        f1 = R_test([-3, 1])
        f2 = R_test([-5, 1])
        assert f1.resultant(f2) == (3 - 5)
        assert raises(lambda: f.resultant("AAA"), TypeError)        

        # sqrt
        f1 = R_test.random_element(irreducible=True)
        assert raises(lambda: f1.sqrt(), ValueError)
        assert (f1*f1).sqrt() in [f1, -f1]

        # deflate
        f1 = R_test([1,0,2,0,3])
        assert raises(lambda: f1.deflate(100), ValueError)
        assert f1.deflate(2) == R_test([1,2,3])

        # factor
        ff = R_test([3,2,1]) * R_test([3,2,1]) * R_test([5,4,3])
        ff_rebuild = R_test.one()
        c, facs = ff.factor()
        ff_rebuild *= c
        for p, e in facs:
            assert p.is_irreducible()
            ff_rebuild *= p**e
        assert ff_rebuild == ff

        assert set(ff.factor()[1]) == set(ff.factor(algorithm="cantor_zassenhaus")[1])
        assert set(ff.factor()[1]) == set(ff.factor(algorithm="kaltofen_shoup")[1])
        assert set(ff.factor()[1]) == set(ff.factor(algorithm="berlekamp")[1])
        assert raises(lambda: R_test([0,0,1]).factor(algorithm="AAA"), ValueError)
        assert raises(lambda: R_test([0,0,1]).complex_roots(), DomainError)

        # composite moduli not supported
        assert raises(lambda: R_cmp([0,0,1]).factor(), NotImplementedError)
        assert raises(lambda: R_cmp([0,0,1]).factor_squarefree(), NotImplementedError)
        assert raises(lambda: R_cmp([0,0,1]).roots(), NotImplementedError)
        assert raises(lambda: R_cmp([0,0,1]).complex_roots(), DomainError)

        # minpoly
        assert raises(lambda: R_cmp.minpoly([1,2,3,4]), NotImplementedError)
        assert raises(lambda: R_test.minpoly(1), ValueError)
        assert raises(lambda: R_test.minpoly([1,2,3,"AAA"]), ValueError)

        # multipoint_evaluation
        assert raises(lambda: R_test([1,2,3]).multipoint_evaluation([1,2,3,"AAA"]), ValueError)
        assert raises(lambda: R_test([1,2,3]).multipoint_evaluation("AAA"), ValueError)

        f = R_test([1,2,3])
        l = [-1,-2,-3,-4,-5]
        assert [f(x) for x in l] == f.multipoint_evaluation(l)


def _all_polys():
    return [
        # (poly_type, scalar_type, is_field)
        (flint.fmpz_poly, flint.fmpz, False),
        (flint.fmpq_poly, flint.fmpq, True),
        (lambda *a: flint.nmod_poly(*a, 17), lambda x: flint.nmod(x, 17), True),
    ]


def test_polys():
    for P, S, is_field in _all_polys():

        assert P([S(1)]) == P([1]) == P(P([1])) == P(1)

        assert raises(lambda: P([None]), TypeError)
        assert raises(lambda: P(object()), TypeError)
        assert raises(lambda: P(None), TypeError)
        assert raises(lambda: P(None, None), TypeError)
        assert raises(lambda: P([1,2], None), TypeError)
        assert raises(lambda: P(1, None), TypeError)

        assert len(P([])) == P([]).length() == 0
        assert len(P([1])) == P([1]).length() == 1
        assert len(P([1,2])) == P([1,2]).length() == 2
        assert len(P([1,2,3])) == P([1,2,3]).length() == 3

        assert P([]).degree() == -1
        assert P([1]).degree() == 0
        assert P([1,2]).degree() == 1
        assert P([1,2,3]).degree() == 2

        assert (P([1]) == P([1])) is True
        assert (P([1]) != P([1])) is False
        assert (P([1]) == P([2])) is False
        assert (P([1]) != P([2])) is True

        assert (P([1]) == None) is False
        assert (P([1]) != None) is True
        assert (None == P([1])) is False
        assert (None != P([1])) is True

        assert raises(lambda: P([1]) < P([1]), TypeError)
        assert raises(lambda: P([1]) <= P([1]), TypeError)
        assert raises(lambda: P([1]) > P([1]), TypeError)
        assert raises(lambda: P([1]) >= P([1]), TypeError)
        assert raises(lambda: P([1]) < None, TypeError)
        assert raises(lambda: P([1]) <= None, TypeError)
        assert raises(lambda: P([1]) > None, TypeError)
        assert raises(lambda: P([1]) >= None, TypeError)
        assert raises(lambda: None < P([1]), TypeError)
        assert raises(lambda: None <= P([1]), TypeError)
        assert raises(lambda: None > P([1]), TypeError)
        assert raises(lambda: None >= P([1]), TypeError)

        assert P([1, 2, 3])[1] == S(2)
        assert P([1, 2, 3])[-1] == S(0)
        assert P([1, 2, 3])[3] == S(0)

        p = P([1, 2, 3])
        p[1] = S(4)
        assert p == P([1, 4, 3])

        def setbad(obj, i, val):
            obj[i] = val

        assert raises(lambda: setbad(p, 2, None), TypeError)
        assert raises(lambda: setbad(p, -1, 1), ValueError)

        for v in [], [1], [1, 2]:
            if P == flint.fmpz_poly:
                assert P(v).repr() == f'fmpz_poly({v!r})'
            elif P == flint.fmpq_poly:
                assert P(v).repr() == f'fmpq_poly({v!r})'
            else:
                assert P(v).repr() == f'nmod_poly({v!r}, 17)'

        assert repr(P([])) == '0'
        assert repr(P([1])) == '1'
        assert repr(P([1, 2])) == '2*x + 1'
        assert repr(P([1, 2, 3])) == '3*x^2 + 2*x + 1'

        p = P([1, 2, 3])
        assert p(0) == p(S(0)) == S(1) == 1
        assert p(1) == p(S(1)) == S(6) == 6
        assert p(p) == P([6, 16, 36, 36, 27])
        assert raises(lambda: p(None), TypeError)

        assert bool(P([])) is False
        assert bool(P([1])) is True

        assert +P([1, 2, 3]) == P([1, 2, 3])
        assert -P([1, 2, 3]) == P([-1, -2, -3])

        assert P([1, 2, 3]) + P([4, 5, 6]) == P([5, 7, 9])

        for T in [int, S, flint.fmpz]:
            assert P([1, 2, 3]) + T(1) == P([2, 2, 3])
            assert T(1) + P([1, 2, 3]) == P([2, 2, 3])

        assert raises(lambda: P([1, 2, 3]) + None, TypeError)
        assert raises(lambda: None + P([1, 2, 3]), TypeError)

        assert P([1, 2, 3]) - P([4, 5, 6]) == P([-3, -3, -3])

        for T in [int, S, flint.fmpz]:
            assert P([1, 2, 3]) - T(1) == P([0, 2, 3])
            assert T(1) - P([1, 2, 3]) == P([0, -2, -3])

        assert raises(lambda: P([1, 2, 3]) - None, TypeError)
        assert raises(lambda: None - P([1, 2, 3]), TypeError)

        assert P([1, 2, 3]) * P([4, 5, 6]) == P([4, 13, 28, 27, 18])

        for T in [int, S, flint.fmpz]:
            assert P([1, 2, 3]) * T(2) == P([2, 4, 6])
            assert T(2) * P([1, 2, 3]) == P([2, 4, 6])

        assert raises(lambda: P([1, 2, 3]) * None, TypeError)
        assert raises(lambda: None * P([1, 2, 3]), TypeError)

        assert P([1, 2, 1]) // P([1, 1]) == P([1, 1])
        assert P([1, 2, 1]) % P([1, 1]) == P([0])
        assert divmod(P([1, 2, 1]), P([1, 1])) == (P([1, 1]), P([0]))

        if is_field:
            assert P([1, 1]) // 2 == P([S(1)/2, S(1)/2])
            assert P([1, 1]) % 2 == P([0])
        else:
            assert P([1, 1]) // 2 == P([0, 0])
            assert P([1, 1]) % 2 == P([1, 1])

        assert 1 // P([1, 1]) == P([0])
        assert 1 % P([1, 1]) == P([1])
        assert divmod(1, P([1, 1])) == (P([0]), P([1]))

        assert raises(lambda: P([1, 2, 1]) // None, TypeError)
        assert raises(lambda: P([1, 2, 1]) % None, TypeError)
        assert raises(lambda: divmod(P([1, 2, 1]), None), TypeError)

        assert raises(lambda: None // P([1, 1]), TypeError)
        assert raises(lambda: None % P([1, 1]), TypeError)
        assert raises(lambda: divmod(None, P([1, 1])), TypeError)

        assert raises(lambda: P([1, 2, 1]) // 0, ZeroDivisionError)
        assert raises(lambda: P([1, 2, 1]) % 0, ZeroDivisionError)
        assert raises(lambda: divmod(P([1, 2, 1]), 0), ZeroDivisionError)

        assert raises(lambda: P([1, 2, 1]) // P([0]), ZeroDivisionError)
        assert raises(lambda: P([1, 2, 1]) % P([0]), ZeroDivisionError)
        assert raises(lambda: divmod(P([1, 2, 1]), P([0])), ZeroDivisionError)

        if is_field:
            assert P([2, 2]) / 2 == P([1, 1])
            assert P([1, 2]) / 2 == P([S(1)/2, 1])
            assert raises(lambda: P([1, 2]) / 0, ZeroDivisionError)
        else:
            assert raises(lambda: P([2, 2]) / 2, TypeError)

        assert raises(lambda: 1 / P([1, 1]), TypeError)
        assert raises(lambda: P([1, 2, 1]) / P([1, 1]), TypeError)
        assert raises(lambda: P([1, 2, 1]) / P([1, 2]), TypeError)

        assert P([1, 1]) ** 0 == P([1])
        assert P([1, 1]) ** 1 == P([1, 1])
        assert P([1, 1]) ** 2 == P([1, 2, 1])
        assert raises(lambda: P([1, 1]) ** -1, ValueError)
        assert raises(lambda: P([1, 1]) ** None, TypeError)
        # XXX: Not sure what this should do in general:
        assert raises(lambda: pow(P([1, 1]), 2, 3), NotImplementedError)

        assert P([1, 2, 1]).gcd(P([1, 1])) == P([1, 1])
        assert raises(lambda: P([1, 2, 1]).gcd(None), TypeError)

        if is_field:
            p1 = P([1, 0, 1])
            p2 = P([2, 1])
            g, s, t = P([1]), P([1])/5, P([2, -1])/5
            assert p1.xgcd(p2) == (g, s, t)
            assert raises(lambda: p1.xgcd(None), TypeError)

        assert P([1, 2, 1]).factor() == (S(1), [(P([1, 1]), 2)])

        assert P([1, 2, 1]).sqrt() == P([1, 1])
        assert P([1, 2, 2]).sqrt() is None
        if P == flint.fmpq_poly:
            assert P([1, 2, 1], 3).sqrt() is None
            assert P([1, 2, 1], 4).sqrt() == P([1, 1], 2)

        assert P([]).deflation() == (P([]), 1)
        assert P([1, 2]).deflation() == (P([1, 2]), 1)
        assert P([1, 0, 2]).deflation() == (P([1, 2]), 2)

        assert P([1, 2, 1]).derivative() == P([2, 2])

        if is_field:
            assert P([1, 2, 1]).integral() == P([0, 1, 1, S(1)/3])



all_tests = [
    test_pyflint,
    test_fmpz,
    test_fmpz_factor,
    test_fmpz_functions,
    test_fmpz_poly,
    test_fmpz_poly_factor,
    test_fmpz_poly_functions,
    test_fmpz_mat,
    test_fmpz_series,
    test_fmpq,
    test_fmpq_poly,
    test_fmpq_mat,
    test_fmpq_series,
    test_nmod,
    test_nmod_poly,
    test_nmod_mat,
    test_arb,
    test_fmpz_mod,
    test_fmpz_mod_dlog,
<<<<<<< HEAD
    test_fmpz_mod_poly
=======
    test_polys,
>>>>>>> 86f74c68
]<|MERGE_RESOLUTION|>--- conflicted
+++ resolved
@@ -2407,9 +2407,6 @@
     test_arb,
     test_fmpz_mod,
     test_fmpz_mod_dlog,
-<<<<<<< HEAD
     test_fmpz_mod_poly
-=======
     test_polys,
->>>>>>> 86f74c68
 ]