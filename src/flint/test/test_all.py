--- conflicted
+++ resolved
@@ -3310,8 +3310,6 @@
         assert raises(lambda: vec.__setitem__(0, 0), TypeError)
         assert raises(lambda: vec.__setitem__(0, ctx1.from_dict({})), IncompatibleContextError)
 
-
-<<<<<<< HEAD
         if has_groebner_functions:
             ctx = context.get_context(3, flint.Ordering.lex, nametup=('x', 'y', 'z'))
 
@@ -3360,7 +3358,8 @@
                 2*y + z**3 - 11 * z,
                 2 * x - z**3 + 9 * z
             ]
-=======
+
+
 def _all_polys_mpolys():
 
     for P, S, is_field, characteristic in _all_polys():
@@ -3592,7 +3591,6 @@
             else:
                 # monic gcd over Q, Z/pZ and GF(p^d)
                 assert (2*(x+y)).gcd(4*(x+y)**2) == x + y
->>>>>>> 9a0327f2
 
 
 def _all_matrices():
