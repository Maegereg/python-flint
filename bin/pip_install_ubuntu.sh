#!/bin/bash

set -o errexit

# This script should work to install python-flint on Ubuntu from a VCS checkout
#
#  $ git clone https://github.com/flintlib/python-flint.git
#  $ cd python-flint
#  $ bin/pip_install_ubuntu.sh .
#
# To install an sdist from PyPI, use
#
#  $ bin/pip_install_ubuntu.sh python-flint
#
# The Flint version to build can be provided as an argument, e.g.
#
#  $ bin/pip_install_ubuntu.sh python-flint v3.0.1
#
# The version is a tag or branch in the Flint repository. If not provided, the
# script will default to downloading the release tarball hard-coded below. Only
# Flint 3 or newer will work.

if [ -z "$2" ]; then
    echo "Building from release tarball"
    FLINT_GIT=""
    FLINTVER=3.0.1
else
    echo "Building from git: $2"
    FLINT_GIT=$2
fi
# Either . or python-flint. Passed to pip install
PYTHON_FLINT=$1

# Install runtime and build dependencies

# First install their dependencies and build dependencies
sudo apt-get update
sudo apt-get install libgmp-dev libmpfr-dev xz-utils

if [ -z "$FLINT_GIT" ]; then
    # Install from release tarball
    echo "Installing Flint $FLINTVER from release tarball"
    curl -O -L https://www.flintlib.org/flint-$FLINTVER.tar.gz
    tar xf flint-$FLINTVER.tar.gz
    cd flint-$FLINTVER
else
    # Install from git
    echo "Installing Flint from git: $FLINT_GIT"
    git clone https://github.com/flintlib/flint.git
    cd flint
    git checkout $FLINT_GIT
fi

# This will default to installing in /usr/local. If you want to install in a
# non-standard location then configure flint with
#    ./configure --disable-static --prefix=$PREFIX
# If $PREFIX is not in default search paths, then at build time set
#    export C_INCLUDE_PATH=$PREFIX/include
# and at runtime set
#    export LD_LIBRARY_PATH=$PREFIX/lib
./bootstrap.sh
./configure --disable-static
make -j
sudo make install
cd ..

ls -l /usr/local/lib
sudo ldconfig /usr/local/lib

<<<<<<< HEAD
# Build python-flint from sdist
echo -----------------------------------------------------------
echo
echo     Running:
echo        $ pip install --no-binary :all: $PYTHON_FLINT
echo
echo -----------------------------------------------------------

pip install --no-binary :all: $PYTHON_FLINT
=======
# Install from checkout (or sdist).
echo -----------------------------------------------------------
echo
echo     Running:
echo        $ pip install --no-binary python-flint $1
echo
echo -----------------------------------------------------------

pip install --no-binary python-flint $1
>>>>>>> b1c0d491
<|MERGE_RESOLUTION|>--- conflicted
+++ resolved
@@ -67,24 +67,12 @@
 ls -l /usr/local/lib
 sudo ldconfig /usr/local/lib
 
-<<<<<<< HEAD
 # Build python-flint from sdist
 echo -----------------------------------------------------------
 echo
 echo     Running:
-echo        $ pip install --no-binary :all: $PYTHON_FLINT
+echo        $ pip install --no-binary python-flint $PYTHON_FLINT
 echo
 echo -----------------------------------------------------------
 
-pip install --no-binary :all: $PYTHON_FLINT
-=======
-# Install from checkout (or sdist).
-echo -----------------------------------------------------------
-echo
-echo     Running:
-echo        $ pip install --no-binary python-flint $1
-echo
-echo -----------------------------------------------------------
-
-pip install --no-binary python-flint $1
->>>>>>> b1c0d491
+pip install --no-binary python-flint $PYTHON_FLINT